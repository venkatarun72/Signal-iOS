//
//  Copyright (c) 2020 Open Whisper Systems. All rights reserved.
//

import Foundation

enum FeatureBuild: Int {
    case dev
    case internalPreview
    case qa
    case beta
    case production
}

extension FeatureBuild {
    func includes(_ level: FeatureBuild) -> Bool {
        return self.rawValue <= level.rawValue
    }
}

let build: FeatureBuild = OWSIsDebugBuild() ? .dev : .beta

// MARK: -

@objc
public enum StorageMode: Int {
    // Only use YDB.  This should be used in production until we ship
    // the YDB-to-GRDB migration.
    case ydbForAll
    // Use GRDB, migrating if possible on every launch.
    // If no YDB database exists, a throwaway db is not used.
    //
    // Supercedes grdbMigratesFreshDBEveryLaunch.
    //
    // TODO: Remove.
    case grdbThrowawayIfMigrating
    // Use GRDB under certain conditions.
    //
    // TODO: Remove.
    case grdbForAlreadyMigrated
    case grdbForLegacyUsersOnly
    case grdbForNewUsersOnly
    // Use GRDB, migrating once if necessary.
    case grdbForAll
    // These modes can be used while running tests.
    // They are more permissive than the release modes.
    //
    // The build shepherd should be running the test
    // suites in .ydbTests and .grdbTests modes before each release.
    case ydbTests
    case grdbTests
}

// MARK: -

extension StorageMode: CustomStringConvertible {
    public var description: String {
        switch self {
        case .ydbForAll:
            return ".ydbForAll"
        case .grdbThrowawayIfMigrating:
            return ".grdbThrowawayIfMigrating"
        case .grdbForAlreadyMigrated:
            return ".grdbForAlreadyMigrated"
        case .grdbForLegacyUsersOnly:
            return ".grdbForLegacyUsersOnly"
        case .grdbForNewUsersOnly:
            return ".grdbForNewUsersOnly"
        case .grdbForAll:
            return ".grdbForAll"
        case .ydbTests:
            return ".ydbTests"
        case .grdbTests:
            return ".grdbTests"
        }
    }
}

// MARK: -

@objc
public enum StorageModeStrictness: Int {
    // For DEBUG, QA and beta builds only.
    case fail
    // For production
    case failDebug
    // Temporary value to be used until existing issues are resolved.
    case log
}

// MARK: -

/// By centralizing feature flags here and documenting their rollout plan, it's easier to review
/// which feature flags are in play.
@objc(SSKFeatureFlags)
public class FeatureFlags: NSObject {

    @objc
    public static var storageMode: StorageMode {
        if CurrentAppContext().isRunningTests {
            // We should be running the tests using both .ydbTests or .grdbTests.
            return .grdbTests
        } else {
            return .grdbForAll
        }
    }

    // Don't enable this flag in production.
    // At least, not yet.
    @objc
    public static var storageModeStrictness: StorageModeStrictness {
        return build.includes(.beta) ? .fail : .failDebug
    }

    @objc
<<<<<<< HEAD
    public static let uuidCapabilities = !isUsingProductionService
=======
    public static let uuidCapabilities = allowUUIDOnlyContacts && useOnlyModernContactDiscovery
>>>>>>> de94b011

    @objc
    public static var storageModeDescription: String {
        return "\(storageMode)"
    }

    @objc
    public static let stickerSearch = false

    @objc
    public static let stickerPackOrdering = false

    // Don't enable this flag until the Desktop changes have been in production for a while.
    @objc
    public static let strictSyncTranscriptTimestamps = false

    // Don't enable this flag in production.
    @objc
    public static let strictYDBExtensions = build.includes(.beta)

    @objc
<<<<<<< HEAD
    public static var allowUUIDOnlyContacts: Bool {
        // TODO UUID: Remove production check once this rolls out to prod service
        if OWSIsDebugBuild() && !isUsingProductionService {
            return true
        } else {
            return false
        }
    }
=======
    public static var allowUUIDOnlyContacts = useOnlyModernContactDiscovery
>>>>>>> de94b011

    @objc
    public static var uuidSafetyNumbers = allowUUIDOnlyContacts

    @objc
    public static let useOnlyModernContactDiscovery = false

    @objc
    public static let compareLegacyContactDiscoveryAgainstModern = !isUsingProductionService

    @objc
    public static let phoneNumberPrivacy = false

    @objc
    public static let socialGraphOnServer = false

    @objc
    public static let complainAboutSlowDBWrites = true

    @objc
    public static let usernames = allowUUIDOnlyContacts && build.includes(.dev)

    @objc
    public static let messageRequest = build.includes(.dev) && socialGraphOnServer

    @objc
    public static let profileDisplayChanges = build.includes(.dev)

    @objc
    public static var calling: Bool {
        return multiRing || TSAccountManager.sharedInstance().isRegisteredPrimaryDevice
    }

    // TODO MULTIRING
    @objc
    public static let multiRing: Bool = false

    @objc
    public static let groupsV2 = build.includes(.qa) && !isUsingProductionService

    // Don't consult this feature flag directly; instead
    // consult RemoteConfig.groupsV2CreateGroups.
    @objc
    public static let groupsV2CreateGroups = groupsV2

    // Don't consult this feature flag directly; instead
    // consult RemoteConfig.groupsV2IncomingMessages.
    @objc
    public static let groupsV2IncomingMessages = groupsV2

    // The other clients don't consider this MVP, but we already implemented it.
    // It enables an optimization where other clients can usually update without
    // interacting with the service.
    //
    // GroupsV2 TODO: Decide whether or not to set this flag.
    @objc
    public static let groupsV2embedProtosInGroupUpdates = false

    @objc
    public static let groupsV2processProtosInGroupUpdates = false

    // Don't consult this feature flag directly; instead
    // consult RemoteConfig.groupsV2SetCapability.
    @objc
    public static let groupsV2SetCapability = groupsV2

    @objc
    public static let linkedPhones = build.includes(.internalPreview)

    @objc
    public static let isUsingProductionService = true

    @objc
    public static let versionedProfiledFetches = groupsV2

    // When we activate this feature flag, we also need to ensure that all
    // users update their profile once in a durable way.
    @objc
    public static let versionedProfiledUpdate = groupsV2

    @objc
    public static let useOrphanDataCleaner = true

    @objc
    public static let sendRecipientUpdates = false

    @objc
    public static let notificationServiceExtension = build.includes(.dev)

    @objc
    public static let pinsForNewUsers = true

    @objc
    public static let deleteForEveryone = build.includes(.dev)
}

/// Flags that we'll leave in the code base indefinitely that are helpful for
/// development should go here, rather than cluttering up FeatureFlags.
@objc(SSKDebugFlags)
public class DebugFlags: NSObject {
    // DEBUG builds won't receive push notifications, which prevents receiving messages
    // while the app is backgrounded or the system call screen is active.
    //
    // Set this flag to true to be able to download messages even when the app is in the background.
    @objc
    public static let keepWebSocketOpenInBackground = false

    @objc
    public static var audibleErrorLogging = build.includes(.internalPreview)

    @objc
    public static let verboseAboutView = build.includes(.qa)

    // This can be used to shut down various background operations.
    @objc
    public static let suppressBackgroundActivity = false

    @objc
    public static let logSQLQueries = build.includes(.dev)

    @objc
    public static let groupsV2IgnoreCapability = false

    // We can use this to test recovery from "missed updates".
    @objc
    public static let groupsV2dontSendUpdates = false

    @objc
    public static let groupsV2showV2Indicator = FeatureFlags.groupsV2 && build.includes(.qa)

    // If set, v2 groups will be created and updated with invalid avatars
    // so that we can test clients' robustness to this case.
    @objc
    public static let groupsV2corruptAvatarUrlPaths = false

    // If set, v2 groups will be created and updated with
    // corrupt avatars, group names, and/or dm state
    // so that we can test clients' robustness to this case.
    @objc
    public static let groupsV2corruptBlobEncryption = false

    // This flag auto-enables the groupv2 flags in RemoteConfig.
    @objc
    public static let groupsV2IgnoreServerFlags = FeatureFlags.groupsV2

    // If set, this will invite instead of adding other users.
    @objc
    public static let groupsV2forceInvites = false

    @objc
    public static var groupsV2memberStatusIndicators = FeatureFlags.groupsV2 && build.includes(.qa)

    @objc
    public static let isMessageProcessingVerbose = false

    // Currently this flag is only honored by TSNetworkManager,
    // but we could eventually honor in other places as well:
    //
    // * The socket manager.
    // * Places we make requests using tasks.
    @objc
    public static let logCurlOnSuccess = false

    // Our "group update" info messages should be robust to
    // various situations that shouldn't occur in production,
    // bug we want to be able to test them using the debug UI.
    @objc
    public static let permissiveGroupUpdateInfoMessages = build.includes(.dev)

    @objc
    public static let showProfileKeyIndicator = build.includes(.qa)

    @objc
    public static let verboseNotificationLogging = build.includes(.qa)

    @objc
    public static let verboseSignalRecipientLogging = build.includes(.qa)
}<|MERGE_RESOLUTION|>--- conflicted
+++ resolved
@@ -113,11 +113,7 @@
     }
 
     @objc
-<<<<<<< HEAD
-    public static let uuidCapabilities = !isUsingProductionService
-=======
     public static let uuidCapabilities = allowUUIDOnlyContacts && useOnlyModernContactDiscovery
->>>>>>> de94b011
 
     @objc
     public static var storageModeDescription: String {
@@ -139,18 +135,7 @@
     public static let strictYDBExtensions = build.includes(.beta)
 
     @objc
-<<<<<<< HEAD
-    public static var allowUUIDOnlyContacts: Bool {
-        // TODO UUID: Remove production check once this rolls out to prod service
-        if OWSIsDebugBuild() && !isUsingProductionService {
-            return true
-        } else {
-            return false
-        }
-    }
-=======
     public static var allowUUIDOnlyContacts = useOnlyModernContactDiscovery
->>>>>>> de94b011
 
     @objc
     public static var uuidSafetyNumbers = allowUUIDOnlyContacts
