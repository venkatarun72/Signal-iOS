//
//  Copyright (c) 2018 Open Whisper Systems. All rights reserved.
//

#import "ContactsManagerProtocol.h"
#import "TSYapDatabaseObject.h"

NS_ASSUME_NONNULL_BEGIN

@interface TSGroupModel : TSYapDatabaseObject

@property (nonatomic) NSArray<NSString *> *groupMemberIds;
<<<<<<< HEAD
@property (nullable, readonly, nonatomic) NSString *groupName;
@property (readonly, nonatomic) NSData *groupId;
=======
@property (nonatomic) NSString *groupName;
@property (nonatomic) NSData *groupId;
>>>>>>> 4c8c40ca

#if TARGET_OS_IOS
@property (nullable, nonatomic, strong) UIImage *groupImage;

- (instancetype)initWithTitle:(nullable NSString *)title
                    memberIds:(NSArray<NSString *> *)memberIds
                        image:(nullable UIImage *)image
                      groupId:(NSData *)groupId;

- (BOOL)isEqual:(id)other;
- (BOOL)isEqualToGroupModel:(TSGroupModel *)model;
- (NSString *)getInfoStringAboutUpdateTo:(TSGroupModel *)model contactsManager:(id<ContactsManagerProtocol>)contactsManager;
#endif

@end

NS_ASSUME_NONNULL_END<|MERGE_RESOLUTION|>--- conflicted
+++ resolved
@@ -10,13 +10,8 @@
 @interface TSGroupModel : TSYapDatabaseObject
 
 @property (nonatomic) NSArray<NSString *> *groupMemberIds;
-<<<<<<< HEAD
 @property (nullable, readonly, nonatomic) NSString *groupName;
 @property (readonly, nonatomic) NSData *groupId;
-=======
-@property (nonatomic) NSString *groupName;
-@property (nonatomic) NSData *groupId;
->>>>>>> 4c8c40ca
 
 #if TARGET_OS_IOS
 @property (nullable, nonatomic, strong) UIImage *groupImage;
