//
//  Copyright (c) 2020 Open Whisper Systems. All rights reserved.
//

import Foundation
import PromiseKit

@objc
public enum LinkPreviewError: Int, Error {
    /// A preview could not be generated from available input
    case noPreview
    /// A preview should have been generated, but something unexpected caused it to fail
    case invalidPreview
    /// A preview could not be generated due to an issue fetching a network resource
    case fetchFailure
    /// A preview could not be generated because the feature is disabled
    case featureDisabled
}

// MARK: - OWSLinkPreviewDraft

// This contains the info for a link preview "draft".
public class OWSLinkPreviewDraft: NSObject {
    @objc
    public var url: URL

    @objc
    public var urlString: String {
        return url.absoluteString
    }

    @objc
    public var title: String?

    @objc
    public var imageData: Data?

    @objc
    public var imageMimeType: String?

    public init(url: URL, title: String?, imageData: Data? = nil, imageMimeType: String? = nil) {
        self.url = url
        self.title = title
        self.imageData = imageData
        self.imageMimeType = imageMimeType

        super.init()
    }

    fileprivate func isValid() -> Bool {
        var hasTitle = false
        if let titleValue = title {
            hasTitle = titleValue.count > 0
        }
        let hasImage = imageData != nil && imageMimeType != nil
        return hasTitle || hasImage
    }

    @objc
    public func displayDomain() -> String? {
        return OWSLinkPreviewManager.displayDomain(forUrl: urlString)
    }
}

// MARK: - OWSLinkPreview

@objc
public class OWSLinkPreview: MTLModel {

    @objc
    public var urlString: String?

    @objc
    public var title: String?

    @objc
    public var imageAttachmentId: String?

    @objc
    public init(urlString: String, title: String?, imageAttachmentId: String?) {
        self.urlString = urlString
        self.title = title
        self.imageAttachmentId = imageAttachmentId

        super.init()
    }

    @objc
    public override init() {
        super.init()
    }

    @objc
    public required init!(coder: NSCoder) {
        super.init(coder: coder)
    }

    @objc
    public required init(dictionary dictionaryValue: [String: Any]!) throws {
        try super.init(dictionary: dictionaryValue)
    }

    @objc
    public class func isNoPreviewError(_ error: Error) -> Bool {
        guard let error = error as? LinkPreviewError else {
            return false
        }
        return error == .noPreview
    }

    @objc
    public class func buildValidatedLinkPreview(dataMessage: SSKProtoDataMessage,
                                                body: String?,
                                                transaction: SDSAnyWriteTransaction) throws -> OWSLinkPreview {
        guard let previewProto = dataMessage.preview.first else {
            throw LinkPreviewError.noPreview
        }
        guard dataMessage.attachments.count < 1 else {
            Logger.error("Discarding link preview; message has attachments.")
            throw LinkPreviewError.invalidPreview
        }
        let urlString = previewProto.url

        guard let url = URL(string: urlString), url.isPermittedLinkPreviewUrl() else {
            Logger.error("Could not parse preview url.")
            throw LinkPreviewError.invalidPreview
        }

        guard let body = body, body.contains(urlString) else {
            Logger.error("Url not present in body")
            throw LinkPreviewError.invalidPreview
        }

        var title: String?
        if let rawTitle = previewProto.title {
            let normalizedTitle = normalizeTitle(title: rawTitle)
            if normalizedTitle.count > 0 {
                title = normalizedTitle
            }
        }

        var imageAttachmentId: String?
        if let imageProto = previewProto.image {
            if let imageAttachmentPointer = TSAttachmentPointer(fromProto: imageProto, albumMessage: nil) {
                imageAttachmentPointer.anyInsert(transaction: transaction)
                imageAttachmentId = imageAttachmentPointer.uniqueId
            } else {
                Logger.error("Could not parse image proto.")
                throw LinkPreviewError.invalidPreview
            }
        }

        let linkPreview = OWSLinkPreview(urlString: urlString, title: title, imageAttachmentId: imageAttachmentId)

        guard linkPreview.isValid() else {
            Logger.error("Preview has neither title nor image.")
            throw LinkPreviewError.invalidPreview
        }

        return linkPreview
    }

    @objc
    public class func buildValidatedLinkPreview(fromInfo info: OWSLinkPreviewDraft,
                                                transaction: SDSAnyWriteTransaction) throws -> OWSLinkPreview {
        guard SSKPreferences.areLinkPreviewsEnabled(transaction: transaction) else {
            throw LinkPreviewError.featureDisabled
        }
        let imageAttachmentId = OWSLinkPreview.saveAttachmentIfPossible(imageData: info.imageData,
                                                                        imageMimeType: info.imageMimeType,
                                                                        transaction: transaction)

        let linkPreview = OWSLinkPreview(urlString: info.urlString, title: info.title, imageAttachmentId: imageAttachmentId)

        guard linkPreview.isValid() else {
            owsFailDebug("Preview has neither title nor image.")
            throw LinkPreviewError.invalidPreview
        }

        return linkPreview
    }

    private class func saveAttachmentIfPossible(imageData: Data?,
                                                imageMimeType: String?,
                                                transaction: SDSAnyWriteTransaction) -> String? {
        guard let imageData = imageData else {
            return nil
        }
        guard let imageMimeType = imageMimeType else {
            return nil
        }
        guard let fileExtension = MIMETypeUtil.fileExtension(forMIMEType: imageMimeType) else {
            return nil
        }
        let fileSize = imageData.count
        guard fileSize > 0 else {
            owsFailDebug("Invalid file size for image data.")
            return nil
        }
        let contentType = imageMimeType

        let fileUrl = OWSFileSystem.temporaryFileUrl(fileExtension: fileExtension)
        do {
            try imageData.write(to: fileUrl)
            let dataSource = try DataSourcePath.dataSource(with: fileUrl, shouldDeleteOnDeallocation: true)
            let attachment = TSAttachmentStream(contentType: contentType, byteCount: UInt32(fileSize), sourceFilename: nil, caption: nil, albumMessageId: nil)
            try attachment.writeConsumingDataSource(dataSource)
            attachment.anyInsert(transaction: transaction)

            return attachment.uniqueId
        } catch {
            owsFailDebug("Could not write data source for: \(fileUrl), error: \(error)")
            return nil
        }
    }

    private func isValid() -> Bool {
        var hasTitle = false
        if let titleValue = title {
            hasTitle = titleValue.count > 0
        }
        let hasImage = imageAttachmentId != nil
        return hasTitle || hasImage
    }

    @objc
    public func removeAttachment(transaction: SDSAnyWriteTransaction) {
        guard let imageAttachmentId = imageAttachmentId else {
            owsFailDebug("No attachment id.")
            return
        }
        guard let attachment = TSAttachment.anyFetch(uniqueId: imageAttachmentId, transaction: transaction) else {
            owsFailDebug("Could not load attachment.")
            return
        }
        attachment.anyRemove(transaction: transaction)
    }

    @objc
    public func displayDomain() -> String? {
        return OWSLinkPreviewManager.displayDomain(forUrl: urlString)
    }
}

// MARK: -

@objc
public class OWSLinkPreviewManager: NSObject {

    // Although link preview fetches are non-blocking, the user may still end up
    // waiting for the fetch to complete. Because of this, UserInitiated is likely
    // most appropriate QoS.
    static let workQueue: DispatchQueue = .sharedUserInitiated

    // MARK: - Dependencies

    var databaseStorage: SDSDatabaseStorage {
        return SDSDatabaseStorage.shared
    }

    var groupsV2: GroupsV2Swift {
        return SSKEnvironment.shared.groupsV2 as! GroupsV2Swift
    }

    // MARK: - Public

    @objc(findFirstValidUrlInSearchString:)
    public func findFirstValidUrl(in searchString: String) -> URL? {
        guard areLinkPreviewsEnabledWithSneakyTransaction() else { return nil }
        guard let detector = try? NSDataDetector(types: NSTextCheckingResult.CheckingType.link.rawValue) else {
            owsFailDebug("Could not create NSDataDetector")
            return nil
        }

        let allMatches = detector.matches(
            in: searchString,
            options: [],
            range: NSRange(searchString.startIndex..<searchString.endIndex, in: searchString))

        return allMatches.first(where: {
            guard let parsedUrl = $0.url else { return false }
            guard let matchedRange = Range($0.range, in: searchString) else { return false }
            let matchedString = String(searchString[matchedRange])
            return parsedUrl.isPermittedLinkPreviewUrl(parsedFrom: matchedString)
        })?.url
    }

    @objc(fetchLinkPreviewForUrl:)
    public func fetchLinkPreview(for url: URL) -> AnyPromise {
        let promise: Promise<OWSLinkPreviewDraft> = fetchLinkPreview(for: url)
        return AnyPromise(promise)
    }

    public func fetchLinkPreview(for url: URL) -> Promise<OWSLinkPreviewDraft> {
        guard areLinkPreviewsEnabledWithSneakyTransaction() else {
            return Promise(error: LinkPreviewError.featureDisabled)
        }

        return firstly(on: Self.workQueue) { () -> Promise<OWSLinkPreviewDraft> in
            if StickerPackInfo.isStickerPackShare(url) {
                return self.linkPreviewDraft(forStickerShare: url)
            } else if GroupManager.isGroupInviteLink(url) {
                return self.linkPreviewDraft(forGroupInviteLink: url)
            } else {
                return self.fetchLinkPreview(forGenericUrl: url)
            }
        }.map(on: Self.workQueue) { (linkPreviewDraft) -> OWSLinkPreviewDraft in
            guard linkPreviewDraft.isValid() else {
                throw LinkPreviewError.noPreview
            }
            return linkPreviewDraft
        }
    }

    // MARK: - Private

    private func fetchLinkPreview(forGenericUrl url: URL) -> Promise<OWSLinkPreviewDraft> {
        firstly(on: Self.workQueue) { () -> Promise<(URL, String)> in
            self.fetchStringResource(from: url)

<<<<<<< HEAD
        }.then(on: Self.workQueue) { (rawHTML) -> Promise<OWSLinkPreviewDraft> in
            let opengraph = OpenGraphContent(parsing: rawHTML)
            let title = opengraph.title

            guard let imageUrlString = opengraph.imageUrl, let imageUrl = URL(string: imageUrlString) else {
                let draft = OWSLinkPreviewDraft(url: url, title: title)
                return Promise.value(draft)
=======
        }.then(on: Self.workQueue) { (respondingUrl, rawHTML) -> Promise<(OWSLinkPreviewDraft, Data?)> in
            let content = HTMLMetadata.construct(parsing: rawHTML)
            let title = content.ogTitle ?? content.titleTag
            let draft = OWSLinkPreviewDraft(url: url, title: title)

            guard let imageUrlString = content.ogImageUrlString ?? content.faviconUrlString,
                  let imageUrl = URL(string: imageUrlString, relativeTo: respondingUrl) else {
                return Promise.value((draft, nil))
>>>>>>> 5bf37633
            }

            return firstly(on: Self.workQueue) { () -> Promise<Data> in
                self.fetchImageResource(from: imageUrl)
            }.then(on: Self.workQueue) { (imageData: Data) -> Promise<PreviewThumbnail?> in
                Self.previewThumbnail(srcImageData: imageData, srcMimeType: nil)
            }.map(on: Self.workQueue) { (previewThumbnail: PreviewThumbnail?) -> OWSLinkPreviewDraft in
                guard let previewThumbnail = previewThumbnail else {
                    return OWSLinkPreviewDraft(url: url, title: title)
                }
                return OWSLinkPreviewDraft(url: url,
                                           title: title,
                                           imageData: previewThumbnail.imageData,
                                           imageMimeType: previewThumbnail.mimetype)
            }.recover(on: Self.workQueue) { (_) -> Promise<OWSLinkPreviewDraft> in
                let draft = OWSLinkPreviewDraft(url: url, title: title)
                return Promise.value(draft)
            }
        }
    }

    // MARK: - Private, Utilities

    func areLinkPreviewsEnabledWithSneakyTransaction() -> Bool {
        return databaseStorage.read { transaction in
            SSKPreferences.areLinkPreviewsEnabled(transaction: transaction)
        }
    }

    // MARK: - Private, Networking

    private func createSessionManager() -> AFHTTPSessionManager {
        let sessionConfig = URLSessionConfiguration.ephemeral
        sessionConfig.urlCache = nil
        sessionConfig.requestCachePolicy = .reloadIgnoringLocalCacheData

        let sessionManager = AFHTTPSessionManager(sessionConfiguration: sessionConfig)
        sessionManager.requestSerializer = AFHTTPRequestSerializer()
        sessionManager.responseSerializer = AFHTTPResponseSerializer()

        sessionManager.setDataTaskDidReceiveResponseBlock { (_, _, response) -> URLSession.ResponseDisposition in
            let anticipatedSize = response.expectedContentLength
            if anticipatedSize == NSURLSessionTransferSizeUnknown || anticipatedSize < Self.maxFetchedContentSize {
                return .allow
            } else {
                return .cancel
            }
        }
        sessionManager.setDataTaskDidReceiveDataBlock { (_, task, _) in
            let fetchedBytes = task.countOfBytesReceived
            if fetchedBytes >= Self.maxFetchedContentSize {
                task.cancel()
            }
        }
        sessionManager.setTaskWillPerformHTTPRedirectionBlock { (_, _, _, request) -> URLRequest? in
            if request.url?.isPermittedLinkPreviewUrl() == true {
                return request
            } else {
                return nil
            }
        }
        sessionManager.requestSerializer.setValue(Self.userAgentString, forHTTPHeaderField: "User-Agent")
        return sessionManager

    }

    func fetchStringResource(from url: URL) -> Promise<(URL, String)> {
        firstly(on: Self.workQueue) { () -> Promise<(task: URLSessionDataTask, responseObject: Any?)> in
            let sessionManager = self.createSessionManager()
            return sessionManager.getPromise(url.absoluteString)

        }.map(on: Self.workQueue) { (task: URLSessionDataTask, responseObject: Any?) -> (URL, String) in
            guard let response = task.response as? HTTPURLResponse,
                  let respondingUrl = response.url,
                  response.statusCode >= 200 && response.statusCode < 300 else {
                Logger.warn("Invalid response: \(type(of: task.response)).")
                throw LinkPreviewError.fetchFailure
            }

            guard let data = responseObject as? Data,
                  let string = String(data: data, urlResponse: response),
                  string.count > 0 else {
                Logger.warn("Response object could not be parsed")
                throw LinkPreviewError.invalidPreview
            }

            return (respondingUrl, string)
        }
    }

    private func fetchImageResource(from url: URL) -> Promise<Data> {
        firstly(on: Self.workQueue) { () -> Promise<(task: URLSessionDataTask, responseObject: Any?)> in
            let sessionManager = self.createSessionManager()
            return sessionManager.getPromise(url.absoluteString)
        }.map(on: Self.workQueue) { (task: URLSessionDataTask, responseObject: Any?) -> Data in
            try autoreleasepool {
                guard let response = task.response as? HTTPURLResponse,
                      response.statusCode >= 200 && response.statusCode < 300 else {
                    Logger.warn("Invalid response: \(type(of: task.response)).")
                    throw LinkPreviewError.fetchFailure
                }
                guard let rawData = responseObject as? Data,
                      rawData.count < Self.maxFetchedContentSize else {
                    Logger.warn("Response object could not be parsed")
                    throw LinkPreviewError.invalidPreview
                }
                return rawData
            }
        }
    }

    // MARK: - Private, Constants

    private static let maxFetchedContentSize = 2 * 1024 * 1024
    private static let allowedMIMETypes: Set = [OWSMimeTypeImagePng, OWSMimeTypeImageJpeg]

    // Twitter doesn't return OpenGraph tags to Signal
    // `curl -A Signal "https://twitter.com/signalapp/status/1280166087577997312?s=20"`
    // If this ever changes, we can switch back to our default User-Agent
    private static let userAgentString = "WhatsApp"

    // MARK: - Preview Thumbnails

    private struct PreviewThumbnail {
        let imageData: Data
        let mimetype: String
    }

    private static func previewThumbnail(srcImageData: Data?, srcMimeType: String?) -> Promise<PreviewThumbnail?> {
        guard let srcImageData = srcImageData else {
            return Promise.value(nil)
        }
        return firstly(on: Self.workQueue) { () -> PreviewThumbnail? in
            let imageMetadata = (srcImageData as NSData).imageMetadata(withPath: nil, mimeType: srcMimeType)
            guard imageMetadata.isValid else {
                return nil
            }
            let hasValidFormat = imageMetadata.imageFormat != .unknown
            guard hasValidFormat else {
                return nil
            }

            let maxImageSize: CGFloat = 1024

            switch imageMetadata.imageFormat {
            case .unknown:
                owsFailDebug("Invalid imageFormat.")
                return nil
            case .webp:
                guard let stillImage = (srcImageData as NSData).stillForWebpData() else {
                    owsFailDebug("Couldn't derive still image for Webp.")
                    return nil
                }

                var stillThumbnail = stillImage
                let imageSize = stillImage.size
                let shouldResize = imageSize.width > maxImageSize || imageSize.height > maxImageSize
                if shouldResize {
                    guard let resizedImage = stillImage.resized(withMaxDimensionPoints: maxImageSize) else {
                        owsFailDebug("Couldn't resize image.")
                        return nil
                    }
                    stillThumbnail = resizedImage
                }

                guard let stillData = stillThumbnail.pngData() else {
                    owsFailDebug("Couldn't derive still image for Webp.")
                    return nil
                }
                return PreviewThumbnail(imageData: stillData, mimetype: OWSMimeTypeImagePng)
            default:
                guard let mimeType = imageMetadata.mimeType else {
                    owsFailDebug("Unknown mimetype for thumbnail.")
                    return nil
                }

                let imageSize = imageMetadata.pixelSize
                let shouldResize = imageSize.width > maxImageSize || imageSize.height > maxImageSize
                if (imageMetadata.imageFormat == .jpeg || imageMetadata.imageFormat == .png),
                    !shouldResize {
                    // If we don't need to resize or convert the file format,
                    // return the original data.
                    return PreviewThumbnail(imageData: srcImageData, mimetype: mimeType)
                }

                guard let srcImage = UIImage(data: srcImageData) else {
                    owsFailDebug("Could not parse image.")
                    return nil
                }

                guard let dstImage = srcImage.resized(withMaxDimensionPoints: maxImageSize) else {
                    owsFailDebug("Could not resize image.")
                    return nil
                }
                if imageMetadata.hasAlpha {
                    guard let dstData = dstImage.pngData() else {
                        owsFailDebug("Could not write resized image to PNG.")
                        return nil
                    }
                    return PreviewThumbnail(imageData: dstData, mimetype: OWSMimeTypeImagePng)
                } else {
                    guard let dstData = dstImage.jpegData(compressionQuality: 0.8) else {
                        owsFailDebug("Could not write resized image to JPEG.")
                        return nil
                    }
                    return PreviewThumbnail(imageData: dstData, mimetype: OWSMimeTypeImageJpeg)
                }
            }
        }
    }

    // MARK: - Stickers

    private func linkPreviewDraft(forStickerShare url: URL) -> Promise<OWSLinkPreviewDraft> {
        Logger.verbose("url: \(url)")

        guard let stickerPackInfo = StickerPackInfo.parseStickerPackShare(url) else {
            Logger.error("Could not parse url.")
            return Promise(error: LinkPreviewError.invalidPreview)
        }

        // tryToDownloadStickerPack will use locally saved data if possible.
        return firstly(on: Self.workQueue) {
            StickerManager.tryToDownloadStickerPack(stickerPackInfo: stickerPackInfo)
        }.then(on: Self.workQueue) { (stickerPack) -> Promise<OWSLinkPreviewDraft> in
            let coverInfo = stickerPack.coverInfo
            // tryToDownloadSticker will use locally saved data if possible.
            return firstly { () -> Promise<Data> in
                StickerManager.tryToDownloadSticker(stickerPack: stickerPack, stickerInfo: coverInfo)
            }.then(on: Self.workQueue) { (coverData) -> Promise<PreviewThumbnail?> in
                Self.previewThumbnail(srcImageData: coverData, srcMimeType: OWSMimeTypeImageWebp)
            }.map(on: Self.workQueue) { (previewThumbnail: PreviewThumbnail?) -> OWSLinkPreviewDraft in
                guard let previewThumbnail = previewThumbnail else {
                    return OWSLinkPreviewDraft(url: url,
                                               title: stickerPack.title?.filterForDisplay)
                }
                return OWSLinkPreviewDraft(url: url,
                                           title: stickerPack.title?.filterForDisplay,
                                           imageData: previewThumbnail.imageData,
                                           imageMimeType: previewThumbnail.mimetype)
            }
        }
    }

    // MARK: - Group Invite Links

    private func linkPreviewDraft(forGroupInviteLink url: URL) -> Promise<OWSLinkPreviewDraft> {
        Logger.verbose("url: \(url)")

        return firstly(on: Self.workQueue) { () -> GroupInviteLinkInfo in
            guard let groupInviteLinkInfo = GroupManager.parseGroupInviteLink(url) else {
                Logger.error("Could not parse URL.")
                throw LinkPreviewError.invalidPreview
            }
            return groupInviteLinkInfo
        }.then(on: Self.workQueue) { (groupInviteLinkInfo: GroupInviteLinkInfo) -> Promise<OWSLinkPreviewDraft> in
            let groupV2ContextInfo = try self.groupsV2.groupV2ContextInfo(forMasterKeyData: groupInviteLinkInfo.masterKey)
            return firstly {
                self.groupsV2.fetchGroupInviteLinkPreview(inviteLinkPassword: groupInviteLinkInfo.inviteLinkPassword,
                                                          groupSecretParamsData: groupV2ContextInfo.groupSecretParamsData)
            }.then(on: Self.workQueue) { (groupInviteLinkPreview: GroupInviteLinkPreview) in
                return firstly { () -> Promise<Data?> in
                    guard let avatarUrlPath = groupInviteLinkPreview.avatarUrlPath else {
                        return Promise.value(nil)
                    }
                    return firstly { () -> Promise<Data> in
                        self.groupsV2.fetchGroupInviteLinkAvatar(avatarUrlPath: avatarUrlPath,
                                                                 groupSecretParamsData: groupV2ContextInfo.groupSecretParamsData)
                    }.map { (avatarData: Data) -> Data? in
                        return avatarData
                    }.recover { (error: Error) -> Promise<Data?> in
                        if IsNetworkConnectivityFailure(error) {
                            Logger.warn("Error: \(error)")

                        } else {
                            owsFailDebug("Error: \(error)")
                        }
                        return Promise.value(nil)
                    }
                }.then(on: Self.workQueue) { (imageData: Data?) -> Promise<PreviewThumbnail?> in
                    Self.previewThumbnail(srcImageData: imageData, srcMimeType: nil)
                }.map(on: Self.workQueue) { (previewThumbnail: PreviewThumbnail?) -> OWSLinkPreviewDraft in
                    guard let previewThumbnail = previewThumbnail else {
                        return OWSLinkPreviewDraft(url: url,
                                                   title: groupInviteLinkPreview.title)
                    }
                    return OWSLinkPreviewDraft(url: url,
                                               title: groupInviteLinkPreview.title,
                                               imageData: previewThumbnail.imageData,
                                               imageMimeType: previewThumbnail.mimetype)
                }
            }
        }
    }
}

fileprivate extension URL {
    private static let schemeAllowSet: Set = ["https"]
    private static let tldRejectSet: Set = ["onion"]
    private static let urlDelimeters: Set<Character> = Set(":/?#[]@")

    var mimeType: String? {
        guard pathExtension.count > 0 else {
            return nil
        }
        guard let mimeType = MIMETypeUtil.mimeType(forFileExtension: pathExtension) else {
            Logger.error("Image url has unknown content type: \(pathExtension).")
            return nil
        }
        return mimeType
    }

    /// Helper method that validates:
    /// - TLD is permitted
    /// - Comprised of valid character set
    static private func isValidHostname(_ hostname: String) -> Bool {
        // Technically, a TLD separator can be something other than a period (e.g. https://一二三。中国)
        // But it looks like NSURL/NSDataDetector won't even parse that. So we'll require periods for now
        let hostnameComponents = hostname.split(separator: ".")
        guard hostnameComponents.count >= 2, let tld = hostnameComponents.last?.lowercased() else {
            return false
        }
        let isValidTLD = !Self.tldRejectSet.contains(tld)
        let isAllASCII = hostname.allSatisfy { $0.isASCII }
        let isAllNonASCII = hostname.allSatisfy { !$0.isASCII || $0 == "." }

        return isValidTLD && (isAllASCII || isAllNonASCII)
    }

    /// - Parameter sourceString: The raw string that this URL was parsed from
    /// The source string will be parsed to ensure that the parsed hostname has only ASCII or non-ASCII characters
    /// to avoid homograph URLs.
    ///
    /// The source string is necessary, since NSURL and NSDataDetector will automatically punycode any returned
    /// URLs. The source string will be used to verify that the originating string's host only contained ASCII or
    /// non-ASCII characters to avoid homographs.
    ///
    /// If no sourceString is provided, the validated host will be whatever is returned from `host`, which will always
    /// be ASCII.
    func isPermittedLinkPreviewUrl(parsedFrom sourceString: String? = nil) -> Bool {
        guard let scheme = scheme?.lowercased(), scheme.count > 0 else { return false }
        guard user == nil else { return false }
        guard password == nil else { return false }
        let rawHostname: String?

        if let sourceString = sourceString {
            let schemePrefix = "\(scheme)://"
            rawHostname = sourceString
                .dropFirst(schemePrefix.count)
                .split(maxSplits: 1, whereSeparator: { Self.urlDelimeters.contains($0) }).first
                .map { String($0) }
        } else {
            // The hostname will be punycode and all ASCII
            rawHostname = host
        }

        guard let hostnameToValidate = rawHostname else { return false }
        return Self.schemeAllowSet.contains(scheme) && Self.isValidHostname(hostnameToValidate)
    }
}

// MARK: - To be moved
// Everything after this line should find a new home at some point

fileprivate extension OWSLinkPreviewManager {
    @objc
    class func displayDomain(forUrl urlString: String?) -> String? {
        guard let urlString = urlString else {
            owsFailDebug("Missing url.")
            return nil
        }
        guard let url = URL(string: urlString) else {
            owsFailDebug("Invalid url.")
            return nil
        }
        if StickerPackInfo.isStickerPackShare(url) {
            return stickerPackShareDomain(forUrl: url)
        }
        if GroupManager.isGroupInviteLink(url) {
            return "signal.org"
        }
        return url.host
    }

    private class func stickerPackShareDomain(forUrl url: URL) -> String? {
        guard let domain = url.host?.lowercased() else {
            return nil
        }
        guard url.path.count > 1 else {
            // Url must have non-empty path.
            return nil
        }
        return domain
    }
}

private func normalizeTitle(title: String) -> String {
    var result = title
    // Truncate title after 2 lines of text.
    let maxLineCount = 2
    var components = result.components(separatedBy: .newlines)
    if components.count > maxLineCount {
        components = Array(components[0..<maxLineCount])
        result =  components.joined(separator: "\n")
    }
    let maxCharacterCount = 2048
    if result.count > maxCharacterCount {
        let endIndex = result.index(result.startIndex, offsetBy: maxCharacterCount)
        result = String(result[..<endIndex])
    }
    return result.filterStringForDisplay()
}<|MERGE_RESOLUTION|>--- conflicted
+++ resolved
@@ -318,24 +318,14 @@
         firstly(on: Self.workQueue) { () -> Promise<(URL, String)> in
             self.fetchStringResource(from: url)
 
-<<<<<<< HEAD
-        }.then(on: Self.workQueue) { (rawHTML) -> Promise<OWSLinkPreviewDraft> in
-            let opengraph = OpenGraphContent(parsing: rawHTML)
-            let title = opengraph.title
-
-            guard let imageUrlString = opengraph.imageUrl, let imageUrl = URL(string: imageUrlString) else {
-                let draft = OWSLinkPreviewDraft(url: url, title: title)
-                return Promise.value(draft)
-=======
-        }.then(on: Self.workQueue) { (respondingUrl, rawHTML) -> Promise<(OWSLinkPreviewDraft, Data?)> in
+        }.then(on: Self.workQueue) { (respondingUrl, rawHTML) -> Promise<OWSLinkPreviewDraft> in
             let content = HTMLMetadata.construct(parsing: rawHTML)
             let title = content.ogTitle ?? content.titleTag
             let draft = OWSLinkPreviewDraft(url: url, title: title)
 
             guard let imageUrlString = content.ogImageUrlString ?? content.faviconUrlString,
                   let imageUrl = URL(string: imageUrlString, relativeTo: respondingUrl) else {
-                return Promise.value((draft, nil))
->>>>>>> 5bf37633
+                return Promise.value(draft)
             }
 
             return firstly(on: Self.workQueue) { () -> Promise<Data> in
