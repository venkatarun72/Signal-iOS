//
//  Copyright (c) 2020 Open Whisper Systems. All rights reserved.
//

import Foundation
import SignalCoreKit
import SwiftProtobuf

// WARNING: This code is generated. Only edit within the markers.

public enum SSKProtoError: Error {
    case invalidProtobuf(description: String)
}

// MARK: - SSKProtoEnvelopeType

@objc
public enum SSKProtoEnvelopeType: Int32 {
    case unknown = 0
    case ciphertext = 1
    case keyExchange = 2
    case prekeyBundle = 3
    case receipt = 5
    case unidentifiedSender = 6
}

private func SSKProtoEnvelopeTypeWrap(_ value: SignalServiceProtos_Envelope.TypeEnum) -> SSKProtoEnvelopeType {
    switch value {
    case .unknown: return .unknown
    case .ciphertext: return .ciphertext
    case .keyExchange: return .keyExchange
    case .prekeyBundle: return .prekeyBundle
    case .receipt: return .receipt
    case .unidentifiedSender: return .unidentifiedSender
    }
}

private func SSKProtoEnvelopeTypeUnwrap(_ value: SSKProtoEnvelopeType) -> SignalServiceProtos_Envelope.TypeEnum {
    switch value {
    case .unknown: return .unknown
    case .ciphertext: return .ciphertext
    case .keyExchange: return .keyExchange
    case .prekeyBundle: return .prekeyBundle
    case .receipt: return .receipt
    case .unidentifiedSender: return .unidentifiedSender
    }
}

// MARK: - SSKProtoEnvelope

@objc
public class SSKProtoEnvelope: NSObject, Codable {

    // MARK: - SSKProtoEnvelopeBuilder

    @objc
    public class func builder(timestamp: UInt64) -> SSKProtoEnvelopeBuilder {
        return SSKProtoEnvelopeBuilder(timestamp: timestamp)
    }

    // asBuilder() constructs a builder that reflects the proto's contents.
    @objc
    public func asBuilder() -> SSKProtoEnvelopeBuilder {
        let builder = SSKProtoEnvelopeBuilder(timestamp: timestamp)
        if let _value = type {
            builder.setType(_value)
        }
        if let _value = sourceE164 {
            builder.setSourceE164(_value)
        }
        if hasSourceDevice {
            builder.setSourceDevice(sourceDevice)
        }
        if let _value = relay {
            builder.setRelay(_value)
        }
        if let _value = legacyMessage {
            builder.setLegacyMessage(_value)
        }
        if let _value = content {
            builder.setContent(_value)
        }
        if let _value = serverGuid {
            builder.setServerGuid(_value)
        }
        if hasServerTimestamp {
            builder.setServerTimestamp(serverTimestamp)
        }
        if let _value = sourceUuid {
            builder.setSourceUuid(_value)
        }
        if let _value = unknownFields {
            builder.setUnknownFields(_value)
        }
        return builder
    }

    @objc
    public class SSKProtoEnvelopeBuilder: NSObject {

        private var proto = SignalServiceProtos_Envelope()

        @objc
        fileprivate override init() {}

        @objc
        fileprivate init(timestamp: UInt64) {
            super.init()

            setTimestamp(timestamp)
        }

        @objc
        public func setType(_ valueParam: SSKProtoEnvelopeType) {
            proto.type = SSKProtoEnvelopeTypeUnwrap(valueParam)
        }

        @objc
        @available(swift, obsoleted: 1.0)
        public func setSourceE164(_ valueParam: String?) {
            guard let valueParam = valueParam else { return }
            proto.sourceE164 = valueParam
        }

        public func setSourceE164(_ valueParam: String) {
            proto.sourceE164 = valueParam
        }

        @objc
        public func setSourceDevice(_ valueParam: UInt32) {
            proto.sourceDevice = valueParam
        }

        @objc
        @available(swift, obsoleted: 1.0)
        public func setRelay(_ valueParam: String?) {
            guard let valueParam = valueParam else { return }
            proto.relay = valueParam
        }

        public func setRelay(_ valueParam: String) {
            proto.relay = valueParam
        }

        @objc
        public func setTimestamp(_ valueParam: UInt64) {
            proto.timestamp = valueParam
        }

        @objc
        @available(swift, obsoleted: 1.0)
        public func setLegacyMessage(_ valueParam: Data?) {
            guard let valueParam = valueParam else { return }
            proto.legacyMessage = valueParam
        }

        public func setLegacyMessage(_ valueParam: Data) {
            proto.legacyMessage = valueParam
        }

        @objc
        @available(swift, obsoleted: 1.0)
        public func setContent(_ valueParam: Data?) {
            guard let valueParam = valueParam else { return }
            proto.content = valueParam
        }

        public func setContent(_ valueParam: Data) {
            proto.content = valueParam
        }

        @objc
        @available(swift, obsoleted: 1.0)
        public func setServerGuid(_ valueParam: String?) {
            guard let valueParam = valueParam else { return }
            proto.serverGuid = valueParam
        }

        public func setServerGuid(_ valueParam: String) {
            proto.serverGuid = valueParam
        }

        @objc
        public func setServerTimestamp(_ valueParam: UInt64) {
            proto.serverTimestamp = valueParam
        }

        @objc
        @available(swift, obsoleted: 1.0)
        public func setSourceUuid(_ valueParam: String?) {
            guard let valueParam = valueParam else { return }
            proto.sourceUuid = valueParam
        }

        public func setSourceUuid(_ valueParam: String) {
            proto.sourceUuid = valueParam
        }

        public func setUnknownFields(_ unknownFields: SwiftProtobuf.UnknownStorage) {
            proto.unknownFields = unknownFields
        }

        @objc
        public func build() throws -> SSKProtoEnvelope {
            return try SSKProtoEnvelope(proto)
        }

        @objc
        public func buildSerializedData() throws -> Data {
            return try SSKProtoEnvelope(proto).serializedData()
        }
    }

    fileprivate let proto: SignalServiceProtos_Envelope

    @objc
    public let timestamp: UInt64

    public var type: SSKProtoEnvelopeType? {
        guard hasType else {
            return nil
        }
        return SSKProtoEnvelopeTypeWrap(proto.type)
    }
    // This "unwrapped" accessor should only be used if the "has value" accessor has already been checked.
    @objc
    public var unwrappedType: SSKProtoEnvelopeType {
        if !hasType {
            // TODO: We could make this a crashing assert.
            owsFailDebug("Unsafe unwrap of missing optional: Envelope.type.")
        }
        return SSKProtoEnvelopeTypeWrap(proto.type)
    }
    @objc
    public var hasType: Bool {
        return proto.hasType
    }

    @objc
    public var sourceE164: String? {
        guard hasSourceE164 else {
            return nil
        }
        return proto.sourceE164
    }
    @objc
    public var hasSourceE164: Bool {
        return proto.hasSourceE164
    }

    @objc
    public var sourceDevice: UInt32 {
        return proto.sourceDevice
    }
    @objc
    public var hasSourceDevice: Bool {
        return proto.hasSourceDevice
    }

    @objc
    public var relay: String? {
        guard hasRelay else {
            return nil
        }
        return proto.relay
    }
    @objc
    public var hasRelay: Bool {
        return proto.hasRelay
    }

    @objc
    public var legacyMessage: Data? {
        guard hasLegacyMessage else {
            return nil
        }
        return proto.legacyMessage
    }
    @objc
    public var hasLegacyMessage: Bool {
        return proto.hasLegacyMessage
    }

    @objc
    public var content: Data? {
        guard hasContent else {
            return nil
        }
        return proto.content
    }
    @objc
    public var hasContent: Bool {
        return proto.hasContent
    }

    @objc
    public var serverGuid: String? {
        guard hasServerGuid else {
            return nil
        }
        return proto.serverGuid
    }
    @objc
    public var hasServerGuid: Bool {
        return proto.hasServerGuid
    }

    @objc
    public var serverTimestamp: UInt64 {
        return proto.serverTimestamp
    }
    @objc
    public var hasServerTimestamp: Bool {
        return proto.hasServerTimestamp
    }

    @objc
    public var sourceUuid: String? {
        guard hasSourceUuid else {
            return nil
        }
        return proto.sourceUuid
    }
    @objc
    public var hasSourceUuid: Bool {
        return proto.hasSourceUuid
    }

    @objc
    public var hasValidSource: Bool {
        return sourceAddress != nil
    }
    @objc
    public var sourceAddress: SignalServiceAddress? {
        guard hasSourceE164 || hasSourceUuid else { return nil }

        let uuidString: String? = {
            guard hasSourceUuid else { return nil }

            guard let sourceUuid = sourceUuid else {
                owsFailDebug("sourceUuid was unexpectedly nil")
                return nil
            }

            return sourceUuid
        }()

        let phoneNumber: String? = {
            guard hasSourceE164 else {
                // Shouldn’t happen in prod yet
                assert(FeatureFlags.allowUUIDOnlyContacts)
                return nil
            }

            guard let sourceE164 = sourceE164 else {
                owsFailDebug("sourceE164 was unexpectedly nil")
                return nil
            }

            guard !sourceE164.isEmpty else {
                owsFailDebug("sourceE164 was unexpectedly empty")
                return nil
            }

            return sourceE164
        }()

        let address = SignalServiceAddress(uuidString: uuidString, phoneNumber: phoneNumber)
        guard address.isValid else {
            owsFailDebug("address was unexpectedly invalid")
            return nil
        }

        return address
    }

    public var hasUnknownFields: Bool {
        return !proto.unknownFields.data.isEmpty
    }
    public var unknownFields: SwiftProtobuf.UnknownStorage? {
        guard hasUnknownFields else { return nil }
        return proto.unknownFields
    }

    private init(proto: SignalServiceProtos_Envelope,
                 timestamp: UInt64) {
        self.proto = proto
        self.timestamp = timestamp
    }

    @objc
    public func serializedData() throws -> Data {
        return try self.proto.serializedData()
    }

    @objc
    public convenience init(serializedData: Data) throws {
        let proto = try SignalServiceProtos_Envelope(serializedData: serializedData)
        try self.init(proto)
    }

    fileprivate convenience init(_ proto: SignalServiceProtos_Envelope) throws {
        guard proto.hasTimestamp else {
            throw SSKProtoError.invalidProtobuf(description: "\(Self.logTag) missing required field: timestamp")
        }
        let timestamp = proto.timestamp

        // MARK: - Begin Validation Logic for SSKProtoEnvelope -

        // MARK: - End Validation Logic for SSKProtoEnvelope -

        self.init(proto: proto,
                  timestamp: timestamp)
    }

    public required convenience init(from decoder: Swift.Decoder) throws {
        let singleValueContainer = try decoder.singleValueContainer()
        let serializedData = try singleValueContainer.decode(Data.self)
        try self.init(serializedData: serializedData)
    }
    public func encode(to encoder: Swift.Encoder) throws {
        var singleValueContainer = encoder.singleValueContainer()
        try singleValueContainer.encode(try serializedData())
    }

    @objc
    public override var debugDescription: String {
        return "\(proto)"
    }
}

#if DEBUG

extension SSKProtoEnvelope {
    @objc
    public func serializedDataIgnoringErrors() -> Data? {
        return try! self.serializedData()
    }
}

extension SSKProtoEnvelope.SSKProtoEnvelopeBuilder {
    @objc
    public func buildIgnoringErrors() -> SSKProtoEnvelope? {
        return try! self.build()
    }
}

#endif

// MARK: - SSKProtoTypingMessageAction

@objc
public enum SSKProtoTypingMessageAction: Int32 {
    case started = 0
    case stopped = 1
}

private func SSKProtoTypingMessageActionWrap(_ value: SignalServiceProtos_TypingMessage.Action) -> SSKProtoTypingMessageAction {
    switch value {
    case .started: return .started
    case .stopped: return .stopped
    }
}

private func SSKProtoTypingMessageActionUnwrap(_ value: SSKProtoTypingMessageAction) -> SignalServiceProtos_TypingMessage.Action {
    switch value {
    case .started: return .started
    case .stopped: return .stopped
    }
}

// MARK: - SSKProtoTypingMessage

@objc
public class SSKProtoTypingMessage: NSObject, Codable {

    // MARK: - SSKProtoTypingMessageBuilder

    @objc
    public class func builder(timestamp: UInt64) -> SSKProtoTypingMessageBuilder {
        return SSKProtoTypingMessageBuilder(timestamp: timestamp)
    }

    // asBuilder() constructs a builder that reflects the proto's contents.
    @objc
    public func asBuilder() -> SSKProtoTypingMessageBuilder {
        let builder = SSKProtoTypingMessageBuilder(timestamp: timestamp)
        if let _value = action {
            builder.setAction(_value)
        }
        if let _value = groupID {
            builder.setGroupID(_value)
        }
        if let _value = unknownFields {
            builder.setUnknownFields(_value)
        }
        return builder
    }

    @objc
    public class SSKProtoTypingMessageBuilder: NSObject {

        private var proto = SignalServiceProtos_TypingMessage()

        @objc
        fileprivate override init() {}

        @objc
        fileprivate init(timestamp: UInt64) {
            super.init()

            setTimestamp(timestamp)
        }

        @objc
        public func setTimestamp(_ valueParam: UInt64) {
            proto.timestamp = valueParam
        }

        @objc
        public func setAction(_ valueParam: SSKProtoTypingMessageAction) {
            proto.action = SSKProtoTypingMessageActionUnwrap(valueParam)
        }

        @objc
        @available(swift, obsoleted: 1.0)
        public func setGroupID(_ valueParam: Data?) {
            guard let valueParam = valueParam else { return }
            proto.groupID = valueParam
        }

        public func setGroupID(_ valueParam: Data) {
            proto.groupID = valueParam
        }

        public func setUnknownFields(_ unknownFields: SwiftProtobuf.UnknownStorage) {
            proto.unknownFields = unknownFields
        }

        @objc
        public func build() throws -> SSKProtoTypingMessage {
            return try SSKProtoTypingMessage(proto)
        }

        @objc
        public func buildSerializedData() throws -> Data {
            return try SSKProtoTypingMessage(proto).serializedData()
        }
    }

    fileprivate let proto: SignalServiceProtos_TypingMessage

    @objc
    public let timestamp: UInt64

    public var action: SSKProtoTypingMessageAction? {
        guard hasAction else {
            return nil
        }
        return SSKProtoTypingMessageActionWrap(proto.action)
    }
    // This "unwrapped" accessor should only be used if the "has value" accessor has already been checked.
    @objc
    public var unwrappedAction: SSKProtoTypingMessageAction {
        if !hasAction {
            // TODO: We could make this a crashing assert.
            owsFailDebug("Unsafe unwrap of missing optional: TypingMessage.action.")
        }
        return SSKProtoTypingMessageActionWrap(proto.action)
    }
    @objc
    public var hasAction: Bool {
        return proto.hasAction
    }

    @objc
    public var groupID: Data? {
        guard hasGroupID else {
            return nil
        }
        return proto.groupID
    }
    @objc
    public var hasGroupID: Bool {
        return proto.hasGroupID
    }

    public var hasUnknownFields: Bool {
        return !proto.unknownFields.data.isEmpty
    }
    public var unknownFields: SwiftProtobuf.UnknownStorage? {
        guard hasUnknownFields else { return nil }
        return proto.unknownFields
    }

    private init(proto: SignalServiceProtos_TypingMessage,
                 timestamp: UInt64) {
        self.proto = proto
        self.timestamp = timestamp
    }

    @objc
    public func serializedData() throws -> Data {
        return try self.proto.serializedData()
    }

    @objc
    public convenience init(serializedData: Data) throws {
        let proto = try SignalServiceProtos_TypingMessage(serializedData: serializedData)
        try self.init(proto)
    }

    fileprivate convenience init(_ proto: SignalServiceProtos_TypingMessage) throws {
        guard proto.hasTimestamp else {
            throw SSKProtoError.invalidProtobuf(description: "\(Self.logTag) missing required field: timestamp")
        }
        let timestamp = proto.timestamp

        // MARK: - Begin Validation Logic for SSKProtoTypingMessage -

        // MARK: - End Validation Logic for SSKProtoTypingMessage -

        self.init(proto: proto,
                  timestamp: timestamp)
    }

    public required convenience init(from decoder: Swift.Decoder) throws {
        let singleValueContainer = try decoder.singleValueContainer()
        let serializedData = try singleValueContainer.decode(Data.self)
        try self.init(serializedData: serializedData)
    }
    public func encode(to encoder: Swift.Encoder) throws {
        var singleValueContainer = encoder.singleValueContainer()
        try singleValueContainer.encode(try serializedData())
    }

    @objc
    public override var debugDescription: String {
        return "\(proto)"
    }
}

#if DEBUG

extension SSKProtoTypingMessage {
    @objc
    public func serializedDataIgnoringErrors() -> Data? {
        return try! self.serializedData()
    }
}

extension SSKProtoTypingMessage.SSKProtoTypingMessageBuilder {
    @objc
    public func buildIgnoringErrors() -> SSKProtoTypingMessage? {
        return try! self.build()
    }
}

#endif

// MARK: - SSKProtoContent

@objc
public class SSKProtoContent: NSObject, Codable {

    // MARK: - SSKProtoContentBuilder

    @objc
    public class func builder() -> SSKProtoContentBuilder {
        return SSKProtoContentBuilder()
    }

    // asBuilder() constructs a builder that reflects the proto's contents.
    @objc
    public func asBuilder() -> SSKProtoContentBuilder {
        let builder = SSKProtoContentBuilder()
        if let _value = dataMessage {
            builder.setDataMessage(_value)
        }
        if let _value = syncMessage {
            builder.setSyncMessage(_value)
        }
        if let _value = callMessage {
            builder.setCallMessage(_value)
        }
        if let _value = nullMessage {
            builder.setNullMessage(_value)
        }
        if let _value = receiptMessage {
            builder.setReceiptMessage(_value)
        }
        if let _value = typingMessage {
            builder.setTypingMessage(_value)
        }
        if let _value = unknownFields {
            builder.setUnknownFields(_value)
        }
        return builder
    }

    @objc
    public class SSKProtoContentBuilder: NSObject {

        private var proto = SignalServiceProtos_Content()

        @objc
        fileprivate override init() {}

        @objc
        @available(swift, obsoleted: 1.0)
        public func setDataMessage(_ valueParam: SSKProtoDataMessage?) {
            guard let valueParam = valueParam else { return }
            proto.dataMessage = valueParam.proto
        }

        public func setDataMessage(_ valueParam: SSKProtoDataMessage) {
            proto.dataMessage = valueParam.proto
        }

        @objc
        @available(swift, obsoleted: 1.0)
        public func setSyncMessage(_ valueParam: SSKProtoSyncMessage?) {
            guard let valueParam = valueParam else { return }
            proto.syncMessage = valueParam.proto
        }

        public func setSyncMessage(_ valueParam: SSKProtoSyncMessage) {
            proto.syncMessage = valueParam.proto
        }

        @objc
        @available(swift, obsoleted: 1.0)
        public func setCallMessage(_ valueParam: SSKProtoCallMessage?) {
            guard let valueParam = valueParam else { return }
            proto.callMessage = valueParam.proto
        }

        public func setCallMessage(_ valueParam: SSKProtoCallMessage) {
            proto.callMessage = valueParam.proto
        }

        @objc
        @available(swift, obsoleted: 1.0)
        public func setNullMessage(_ valueParam: SSKProtoNullMessage?) {
            guard let valueParam = valueParam else { return }
            proto.nullMessage = valueParam.proto
        }

        public func setNullMessage(_ valueParam: SSKProtoNullMessage) {
            proto.nullMessage = valueParam.proto
        }

        @objc
        @available(swift, obsoleted: 1.0)
        public func setReceiptMessage(_ valueParam: SSKProtoReceiptMessage?) {
            guard let valueParam = valueParam else { return }
            proto.receiptMessage = valueParam.proto
        }

        public func setReceiptMessage(_ valueParam: SSKProtoReceiptMessage) {
            proto.receiptMessage = valueParam.proto
        }

        @objc
        @available(swift, obsoleted: 1.0)
        public func setTypingMessage(_ valueParam: SSKProtoTypingMessage?) {
            guard let valueParam = valueParam else { return }
            proto.typingMessage = valueParam.proto
        }

        public func setTypingMessage(_ valueParam: SSKProtoTypingMessage) {
            proto.typingMessage = valueParam.proto
        }

        public func setUnknownFields(_ unknownFields: SwiftProtobuf.UnknownStorage) {
            proto.unknownFields = unknownFields
        }

        @objc
        public func build() throws -> SSKProtoContent {
            return try SSKProtoContent(proto)
        }

        @objc
        public func buildSerializedData() throws -> Data {
            return try SSKProtoContent(proto).serializedData()
        }
    }

    fileprivate let proto: SignalServiceProtos_Content

    @objc
    public let dataMessage: SSKProtoDataMessage?

    @objc
    public let syncMessage: SSKProtoSyncMessage?

    @objc
    public let callMessage: SSKProtoCallMessage?

    @objc
    public let nullMessage: SSKProtoNullMessage?

    @objc
    public let receiptMessage: SSKProtoReceiptMessage?

    @objc
    public let typingMessage: SSKProtoTypingMessage?

    public var hasUnknownFields: Bool {
        return !proto.unknownFields.data.isEmpty
    }
    public var unknownFields: SwiftProtobuf.UnknownStorage? {
        guard hasUnknownFields else { return nil }
        return proto.unknownFields
    }

    private init(proto: SignalServiceProtos_Content,
                 dataMessage: SSKProtoDataMessage?,
                 syncMessage: SSKProtoSyncMessage?,
                 callMessage: SSKProtoCallMessage?,
                 nullMessage: SSKProtoNullMessage?,
                 receiptMessage: SSKProtoReceiptMessage?,
                 typingMessage: SSKProtoTypingMessage?) {
        self.proto = proto
        self.dataMessage = dataMessage
        self.syncMessage = syncMessage
        self.callMessage = callMessage
        self.nullMessage = nullMessage
        self.receiptMessage = receiptMessage
        self.typingMessage = typingMessage
    }

    @objc
    public func serializedData() throws -> Data {
        return try self.proto.serializedData()
    }

    @objc
    public convenience init(serializedData: Data) throws {
        let proto = try SignalServiceProtos_Content(serializedData: serializedData)
        try self.init(proto)
    }

    fileprivate convenience init(_ proto: SignalServiceProtos_Content) throws {
        var dataMessage: SSKProtoDataMessage?
        if proto.hasDataMessage {
            dataMessage = try SSKProtoDataMessage(proto.dataMessage)
        }

        var syncMessage: SSKProtoSyncMessage?
        if proto.hasSyncMessage {
            syncMessage = try SSKProtoSyncMessage(proto.syncMessage)
        }

        var callMessage: SSKProtoCallMessage?
        if proto.hasCallMessage {
            callMessage = try SSKProtoCallMessage(proto.callMessage)
        }

        var nullMessage: SSKProtoNullMessage?
        if proto.hasNullMessage {
            nullMessage = try SSKProtoNullMessage(proto.nullMessage)
        }

        var receiptMessage: SSKProtoReceiptMessage?
        if proto.hasReceiptMessage {
            receiptMessage = try SSKProtoReceiptMessage(proto.receiptMessage)
        }

        var typingMessage: SSKProtoTypingMessage?
        if proto.hasTypingMessage {
            typingMessage = try SSKProtoTypingMessage(proto.typingMessage)
        }

        // MARK: - Begin Validation Logic for SSKProtoContent -

        // MARK: - End Validation Logic for SSKProtoContent -

        self.init(proto: proto,
                  dataMessage: dataMessage,
                  syncMessage: syncMessage,
                  callMessage: callMessage,
                  nullMessage: nullMessage,
                  receiptMessage: receiptMessage,
                  typingMessage: typingMessage)
    }

    public required convenience init(from decoder: Swift.Decoder) throws {
        let singleValueContainer = try decoder.singleValueContainer()
        let serializedData = try singleValueContainer.decode(Data.self)
        try self.init(serializedData: serializedData)
    }
    public func encode(to encoder: Swift.Encoder) throws {
        var singleValueContainer = encoder.singleValueContainer()
        try singleValueContainer.encode(try serializedData())
    }

    @objc
    public override var debugDescription: String {
        return "\(proto)"
    }
}

#if DEBUG

extension SSKProtoContent {
    @objc
    public func serializedDataIgnoringErrors() -> Data? {
        return try! self.serializedData()
    }
}

extension SSKProtoContent.SSKProtoContentBuilder {
    @objc
    public func buildIgnoringErrors() -> SSKProtoContent? {
        return try! self.build()
    }
}

#endif

// MARK: - SSKProtoCallMessageOfferType

@objc
public enum SSKProtoCallMessageOfferType: Int32 {
    case offerAudioCall = 0
    case offerVideoCall = 1
}

private func SSKProtoCallMessageOfferTypeWrap(_ value: SignalServiceProtos_CallMessage.Offer.TypeEnum) -> SSKProtoCallMessageOfferType {
    switch value {
    case .offerAudioCall: return .offerAudioCall
    case .offerVideoCall: return .offerVideoCall
    }
}

private func SSKProtoCallMessageOfferTypeUnwrap(_ value: SSKProtoCallMessageOfferType) -> SignalServiceProtos_CallMessage.Offer.TypeEnum {
    switch value {
    case .offerAudioCall: return .offerAudioCall
    case .offerVideoCall: return .offerVideoCall
    }
}

// MARK: - SSKProtoCallMessageOffer

@objc
public class SSKProtoCallMessageOffer: NSObject, Codable {

    // MARK: - SSKProtoCallMessageOfferBuilder

    @objc
    public class func builder(id: UInt64) -> SSKProtoCallMessageOfferBuilder {
        return SSKProtoCallMessageOfferBuilder(id: id)
    }

    // asBuilder() constructs a builder that reflects the proto's contents.
    @objc
    public func asBuilder() -> SSKProtoCallMessageOfferBuilder {
        let builder = SSKProtoCallMessageOfferBuilder(id: id)
        if let _value = sdp {
            builder.setSdp(_value)
        }
        if let _value = type {
            builder.setType(_value)
        }
<<<<<<< HEAD
        if let _value = unknownFields {
            builder.setUnknownFields(_value)
=======
        if let _value = opaque {
            builder.setOpaque(_value)
>>>>>>> 6e120205
        }
        return builder
    }

    @objc
    public class SSKProtoCallMessageOfferBuilder: NSObject {

        private var proto = SignalServiceProtos_CallMessage.Offer()

        @objc
        fileprivate override init() {}

        @objc
        fileprivate init(id: UInt64) {
            super.init()

            setId(id)
        }

        @objc
        public func setId(_ valueParam: UInt64) {
            proto.id = valueParam
        }

        @objc
        @available(swift, obsoleted: 1.0)
        public func setSdp(_ valueParam: String?) {
            guard let valueParam = valueParam else { return }
            proto.sdp = valueParam
        }

        public func setSdp(_ valueParam: String) {
            proto.sdp = valueParam
        }

        @objc
        public func setType(_ valueParam: SSKProtoCallMessageOfferType) {
            proto.type = SSKProtoCallMessageOfferTypeUnwrap(valueParam)
        }

        public func setUnknownFields(_ unknownFields: SwiftProtobuf.UnknownStorage) {
            proto.unknownFields = unknownFields
        }

        @objc
        @available(swift, obsoleted: 1.0)
        public func setOpaque(_ valueParam: Data?) {
            guard let valueParam = valueParam else { return }
            proto.opaque = valueParam
        }

        public func setOpaque(_ valueParam: Data) {
            proto.opaque = valueParam
        }

        @objc
        public func build() throws -> SSKProtoCallMessageOffer {
            return try SSKProtoCallMessageOffer(proto)
        }

        @objc
        public func buildSerializedData() throws -> Data {
            return try SSKProtoCallMessageOffer(proto).serializedData()
        }
    }

    fileprivate let proto: SignalServiceProtos_CallMessage.Offer

    @objc
    public let id: UInt64

    @objc
    public var sdp: String? {
        guard hasSdp else {
            return nil
        }
        return proto.sdp
    }
    @objc
    public var hasSdp: Bool {
        return proto.hasSdp
    }

    public var type: SSKProtoCallMessageOfferType? {
        guard hasType else {
            return nil
        }
        return SSKProtoCallMessageOfferTypeWrap(proto.type)
    }
    // This "unwrapped" accessor should only be used if the "has value" accessor has already been checked.
    @objc
    public var unwrappedType: SSKProtoCallMessageOfferType {
        if !hasType {
            // TODO: We could make this a crashing assert.
            owsFailDebug("Unsafe unwrap of missing optional: Offer.type.")
        }
        return SSKProtoCallMessageOfferTypeWrap(proto.type)
    }
    @objc
    public var hasType: Bool {
        return proto.hasType
    }

<<<<<<< HEAD
    public var hasUnknownFields: Bool {
        return !proto.unknownFields.data.isEmpty
    }
    public var unknownFields: SwiftProtobuf.UnknownStorage? {
        guard hasUnknownFields else { return nil }
        return proto.unknownFields
=======
    @objc
    public var opaque: Data? {
        guard hasOpaque else {
            return nil
        }
        return proto.opaque
    }
    @objc
    public var hasOpaque: Bool {
        return proto.hasOpaque
>>>>>>> 6e120205
    }

    private init(proto: SignalServiceProtos_CallMessage.Offer,
                 id: UInt64) {
        self.proto = proto
        self.id = id
    }

    @objc
    public func serializedData() throws -> Data {
        return try self.proto.serializedData()
    }

    @objc
    public convenience init(serializedData: Data) throws {
        let proto = try SignalServiceProtos_CallMessage.Offer(serializedData: serializedData)
        try self.init(proto)
    }

    fileprivate convenience init(_ proto: SignalServiceProtos_CallMessage.Offer) throws {
        guard proto.hasID else {
            throw SSKProtoError.invalidProtobuf(description: "\(Self.logTag) missing required field: id")
        }
        let id = proto.id

<<<<<<< HEAD
        guard proto.hasSdp else {
            throw SSKProtoError.invalidProtobuf(description: "\(Self.logTag) missing required field: sdp")
        }
        let sdp = proto.sdp

=======
>>>>>>> 6e120205
        // MARK: - Begin Validation Logic for SSKProtoCallMessageOffer -

        // MARK: - End Validation Logic for SSKProtoCallMessageOffer -

<<<<<<< HEAD
        self.init(proto: proto,
                  id: id,
                  sdp: sdp)
    }

    public required convenience init(from decoder: Swift.Decoder) throws {
        let singleValueContainer = try decoder.singleValueContainer()
        let serializedData = try singleValueContainer.decode(Data.self)
        try self.init(serializedData: serializedData)
    }
    public func encode(to encoder: Swift.Encoder) throws {
        var singleValueContainer = encoder.singleValueContainer()
        try singleValueContainer.encode(try serializedData())
=======
        let result = SSKProtoCallMessageOffer(proto: proto,
                                              id: id)
        return result
>>>>>>> 6e120205
    }

    @objc
    public override var debugDescription: String {
        return "\(proto)"
    }
}

#if DEBUG

extension SSKProtoCallMessageOffer {
    @objc
    public func serializedDataIgnoringErrors() -> Data? {
        return try! self.serializedData()
    }
}

extension SSKProtoCallMessageOffer.SSKProtoCallMessageOfferBuilder {
    @objc
    public func buildIgnoringErrors() -> SSKProtoCallMessageOffer? {
        return try! self.build()
    }
}

#endif

// MARK: - SSKProtoCallMessageAnswer

@objc
public class SSKProtoCallMessageAnswer: NSObject, Codable {

    // MARK: - SSKProtoCallMessageAnswerBuilder

    @objc
    public class func builder(id: UInt64) -> SSKProtoCallMessageAnswerBuilder {
        return SSKProtoCallMessageAnswerBuilder(id: id)
    }

    // asBuilder() constructs a builder that reflects the proto's contents.
    @objc
    public func asBuilder() -> SSKProtoCallMessageAnswerBuilder {
<<<<<<< HEAD
        let builder = SSKProtoCallMessageAnswerBuilder(id: id, sdp: sdp)
        if let _value = unknownFields {
            builder.setUnknownFields(_value)
=======
        let builder = SSKProtoCallMessageAnswerBuilder(id: id)
        if let _value = sdp {
            builder.setSdp(_value)
        }
        if let _value = opaque {
            builder.setOpaque(_value)
>>>>>>> 6e120205
        }
        return builder
    }

    @objc
    public class SSKProtoCallMessageAnswerBuilder: NSObject {

        private var proto = SignalServiceProtos_CallMessage.Answer()

        @objc
        fileprivate override init() {}

        @objc
        fileprivate init(id: UInt64) {
            super.init()

            setId(id)
        }

        @objc
        public func setId(_ valueParam: UInt64) {
            proto.id = valueParam
        }

        @objc
        @available(swift, obsoleted: 1.0)
        public func setSdp(_ valueParam: String?) {
            guard let valueParam = valueParam else { return }
            proto.sdp = valueParam
        }

        public func setSdp(_ valueParam: String) {
            proto.sdp = valueParam
        }

        public func setUnknownFields(_ unknownFields: SwiftProtobuf.UnknownStorage) {
            proto.unknownFields = unknownFields
        }

        @objc
        @available(swift, obsoleted: 1.0)
        public func setOpaque(_ valueParam: Data?) {
            guard let valueParam = valueParam else { return }
            proto.opaque = valueParam
        }

        public func setOpaque(_ valueParam: Data) {
            proto.opaque = valueParam
        }

        @objc
        public func build() throws -> SSKProtoCallMessageAnswer {
            return try SSKProtoCallMessageAnswer(proto)
        }

        @objc
        public func buildSerializedData() throws -> Data {
            return try SSKProtoCallMessageAnswer(proto).serializedData()
        }
    }

    fileprivate let proto: SignalServiceProtos_CallMessage.Answer

    @objc
    public let id: UInt64

    @objc
    public var sdp: String? {
        guard hasSdp else {
            return nil
        }
        return proto.sdp
    }
    @objc
    public var hasSdp: Bool {
        return proto.hasSdp
    }

    @objc
    public var opaque: Data? {
        guard hasOpaque else {
            return nil
        }
        return proto.opaque
    }
    @objc
    public var hasOpaque: Bool {
        return proto.hasOpaque
    }

    public var hasUnknownFields: Bool {
        return !proto.unknownFields.data.isEmpty
    }
    public var unknownFields: SwiftProtobuf.UnknownStorage? {
        guard hasUnknownFields else { return nil }
        return proto.unknownFields
    }

    private init(proto: SignalServiceProtos_CallMessage.Answer,
                 id: UInt64) {
        self.proto = proto
        self.id = id
    }

    @objc
    public func serializedData() throws -> Data {
        return try self.proto.serializedData()
    }

    @objc
    public convenience init(serializedData: Data) throws {
        let proto = try SignalServiceProtos_CallMessage.Answer(serializedData: serializedData)
        try self.init(proto)
    }

    fileprivate convenience init(_ proto: SignalServiceProtos_CallMessage.Answer) throws {
        guard proto.hasID else {
            throw SSKProtoError.invalidProtobuf(description: "\(Self.logTag) missing required field: id")
        }
        let id = proto.id

<<<<<<< HEAD
        guard proto.hasSdp else {
            throw SSKProtoError.invalidProtobuf(description: "\(Self.logTag) missing required field: sdp")
        }
        let sdp = proto.sdp

=======
>>>>>>> 6e120205
        // MARK: - Begin Validation Logic for SSKProtoCallMessageAnswer -

        // MARK: - End Validation Logic for SSKProtoCallMessageAnswer -

<<<<<<< HEAD
        self.init(proto: proto,
                  id: id,
                  sdp: sdp)
    }

    public required convenience init(from decoder: Swift.Decoder) throws {
        let singleValueContainer = try decoder.singleValueContainer()
        let serializedData = try singleValueContainer.decode(Data.self)
        try self.init(serializedData: serializedData)
    }
    public func encode(to encoder: Swift.Encoder) throws {
        var singleValueContainer = encoder.singleValueContainer()
        try singleValueContainer.encode(try serializedData())
=======
        let result = SSKProtoCallMessageAnswer(proto: proto,
                                               id: id)
        return result
>>>>>>> 6e120205
    }

    @objc
    public override var debugDescription: String {
        return "\(proto)"
    }
}

#if DEBUG

extension SSKProtoCallMessageAnswer {
    @objc
    public func serializedDataIgnoringErrors() -> Data? {
        return try! self.serializedData()
    }
}

extension SSKProtoCallMessageAnswer.SSKProtoCallMessageAnswerBuilder {
    @objc
    public func buildIgnoringErrors() -> SSKProtoCallMessageAnswer? {
        return try! self.build()
    }
}

#endif

// MARK: - SSKProtoCallMessageIceUpdate

@objc
public class SSKProtoCallMessageIceUpdate: NSObject, Codable {

    // MARK: - SSKProtoCallMessageIceUpdateBuilder

    @objc
    public class func builder(id: UInt64) -> SSKProtoCallMessageIceUpdateBuilder {
        return SSKProtoCallMessageIceUpdateBuilder(id: id)
    }

    // asBuilder() constructs a builder that reflects the proto's contents.
    @objc
    public func asBuilder() -> SSKProtoCallMessageIceUpdateBuilder {
<<<<<<< HEAD
        let builder = SSKProtoCallMessageIceUpdateBuilder(id: id, sdpMid: sdpMid, sdpMlineIndex: sdpMlineIndex, sdp: sdp)
        if let _value = unknownFields {
            builder.setUnknownFields(_value)
=======
        let builder = SSKProtoCallMessageIceUpdateBuilder(id: id)
        if let _value = mid {
            builder.setMid(_value)
        }
        if hasLine {
            builder.setLine(line)
        }
        if let _value = sdp {
            builder.setSdp(_value)
        }
        if let _value = opaque {
            builder.setOpaque(_value)
>>>>>>> 6e120205
        }
        return builder
    }

    @objc
    public class SSKProtoCallMessageIceUpdateBuilder: NSObject {

        private var proto = SignalServiceProtos_CallMessage.IceUpdate()

        @objc
        fileprivate override init() {}

        @objc
        fileprivate init(id: UInt64) {
            super.init()

            setId(id)
        }

        @objc
        public func setId(_ valueParam: UInt64) {
            proto.id = valueParam
        }

        @objc
        @available(swift, obsoleted: 1.0)
        public func setMid(_ valueParam: String?) {
            guard let valueParam = valueParam else { return }
            proto.mid = valueParam
        }

        public func setMid(_ valueParam: String) {
            proto.mid = valueParam
        }

        @objc
        public func setLine(_ valueParam: UInt32) {
            proto.line = valueParam
        }

        @objc
        @available(swift, obsoleted: 1.0)
        public func setSdp(_ valueParam: String?) {
            guard let valueParam = valueParam else { return }
            proto.sdp = valueParam
        }

        public func setSdp(_ valueParam: String) {
            proto.sdp = valueParam
        }

        public func setUnknownFields(_ unknownFields: SwiftProtobuf.UnknownStorage) {
            proto.unknownFields = unknownFields
        }

        @objc
        @available(swift, obsoleted: 1.0)
        public func setOpaque(_ valueParam: Data?) {
            guard let valueParam = valueParam else { return }
            proto.opaque = valueParam
        }

        public func setOpaque(_ valueParam: Data) {
            proto.opaque = valueParam
        }

        @objc
        public func build() throws -> SSKProtoCallMessageIceUpdate {
            return try SSKProtoCallMessageIceUpdate(proto)
        }

        @objc
        public func buildSerializedData() throws -> Data {
            return try SSKProtoCallMessageIceUpdate(proto).serializedData()
        }
    }

    fileprivate let proto: SignalServiceProtos_CallMessage.IceUpdate

    @objc
    public let id: UInt64

    @objc
    public var mid: String? {
        guard hasMid else {
            return nil
        }
        return proto.mid
    }
    @objc
    public var hasMid: Bool {
        return proto.hasMid
    }

    @objc
    public var line: UInt32 {
        return proto.line
    }
    @objc
    public var hasLine: Bool {
        return proto.hasLine
    }

    @objc
    public var sdp: String? {
        guard hasSdp else {
            return nil
        }
        return proto.sdp
    }
    @objc
    public var hasSdp: Bool {
        return proto.hasSdp
    }

    @objc
    public var opaque: Data? {
        guard hasOpaque else {
            return nil
        }
        return proto.opaque
    }
    @objc
    public var hasOpaque: Bool {
        return proto.hasOpaque
    }

    public var hasUnknownFields: Bool {
        return !proto.unknownFields.data.isEmpty
    }
    public var unknownFields: SwiftProtobuf.UnknownStorage? {
        guard hasUnknownFields else { return nil }
        return proto.unknownFields
    }

    private init(proto: SignalServiceProtos_CallMessage.IceUpdate,
                 id: UInt64) {
        self.proto = proto
        self.id = id
    }

    @objc
    public func serializedData() throws -> Data {
        return try self.proto.serializedData()
    }

    @objc
    public convenience init(serializedData: Data) throws {
        let proto = try SignalServiceProtos_CallMessage.IceUpdate(serializedData: serializedData)
        try self.init(proto)
    }

    fileprivate convenience init(_ proto: SignalServiceProtos_CallMessage.IceUpdate) throws {
        guard proto.hasID else {
            throw SSKProtoError.invalidProtobuf(description: "\(Self.logTag) missing required field: id")
        }
        let id = proto.id

<<<<<<< HEAD
        guard proto.hasSdpMid else {
            throw SSKProtoError.invalidProtobuf(description: "\(Self.logTag) missing required field: sdpMid")
        }
        let sdpMid = proto.sdpMid

        guard proto.hasSdpMlineIndex else {
            throw SSKProtoError.invalidProtobuf(description: "\(Self.logTag) missing required field: sdpMlineIndex")
        }
        let sdpMlineIndex = proto.sdpMlineIndex

        guard proto.hasSdp else {
            throw SSKProtoError.invalidProtobuf(description: "\(Self.logTag) missing required field: sdp")
        }
        let sdp = proto.sdp

=======
>>>>>>> 6e120205
        // MARK: - Begin Validation Logic for SSKProtoCallMessageIceUpdate -

        // MARK: - End Validation Logic for SSKProtoCallMessageIceUpdate -

<<<<<<< HEAD
        self.init(proto: proto,
                  id: id,
                  sdpMid: sdpMid,
                  sdpMlineIndex: sdpMlineIndex,
                  sdp: sdp)
    }

    public required convenience init(from decoder: Swift.Decoder) throws {
        let singleValueContainer = try decoder.singleValueContainer()
        let serializedData = try singleValueContainer.decode(Data.self)
        try self.init(serializedData: serializedData)
    }
    public func encode(to encoder: Swift.Encoder) throws {
        var singleValueContainer = encoder.singleValueContainer()
        try singleValueContainer.encode(try serializedData())
=======
        let result = SSKProtoCallMessageIceUpdate(proto: proto,
                                                  id: id)
        return result
>>>>>>> 6e120205
    }

    @objc
    public override var debugDescription: String {
        return "\(proto)"
    }
}

#if DEBUG

extension SSKProtoCallMessageIceUpdate {
    @objc
    public func serializedDataIgnoringErrors() -> Data? {
        return try! self.serializedData()
    }
}

extension SSKProtoCallMessageIceUpdate.SSKProtoCallMessageIceUpdateBuilder {
    @objc
    public func buildIgnoringErrors() -> SSKProtoCallMessageIceUpdate? {
        return try! self.build()
    }
}

#endif

// MARK: - SSKProtoCallMessageBusy

@objc
public class SSKProtoCallMessageBusy: NSObject, Codable {

    // MARK: - SSKProtoCallMessageBusyBuilder

    @objc
    public class func builder(id: UInt64) -> SSKProtoCallMessageBusyBuilder {
        return SSKProtoCallMessageBusyBuilder(id: id)
    }

    // asBuilder() constructs a builder that reflects the proto's contents.
    @objc
    public func asBuilder() -> SSKProtoCallMessageBusyBuilder {
        let builder = SSKProtoCallMessageBusyBuilder(id: id)
        if let _value = unknownFields {
            builder.setUnknownFields(_value)
        }
        return builder
    }

    @objc
    public class SSKProtoCallMessageBusyBuilder: NSObject {

        private var proto = SignalServiceProtos_CallMessage.Busy()

        @objc
        fileprivate override init() {}

        @objc
        fileprivate init(id: UInt64) {
            super.init()

            setId(id)
        }

        @objc
        public func setId(_ valueParam: UInt64) {
            proto.id = valueParam
        }

        public func setUnknownFields(_ unknownFields: SwiftProtobuf.UnknownStorage) {
            proto.unknownFields = unknownFields
        }

        @objc
        public func build() throws -> SSKProtoCallMessageBusy {
            return try SSKProtoCallMessageBusy(proto)
        }

        @objc
        public func buildSerializedData() throws -> Data {
            return try SSKProtoCallMessageBusy(proto).serializedData()
        }
    }

    fileprivate let proto: SignalServiceProtos_CallMessage.Busy

    @objc
    public let id: UInt64

    public var hasUnknownFields: Bool {
        return !proto.unknownFields.data.isEmpty
    }
    public var unknownFields: SwiftProtobuf.UnknownStorage? {
        guard hasUnknownFields else { return nil }
        return proto.unknownFields
    }

    private init(proto: SignalServiceProtos_CallMessage.Busy,
                 id: UInt64) {
        self.proto = proto
        self.id = id
    }

    @objc
    public func serializedData() throws -> Data {
        return try self.proto.serializedData()
    }

    @objc
    public convenience init(serializedData: Data) throws {
        let proto = try SignalServiceProtos_CallMessage.Busy(serializedData: serializedData)
        try self.init(proto)
    }

    fileprivate convenience init(_ proto: SignalServiceProtos_CallMessage.Busy) throws {
        guard proto.hasID else {
            throw SSKProtoError.invalidProtobuf(description: "\(Self.logTag) missing required field: id")
        }
        let id = proto.id

        // MARK: - Begin Validation Logic for SSKProtoCallMessageBusy -

        // MARK: - End Validation Logic for SSKProtoCallMessageBusy -

        self.init(proto: proto,
                  id: id)
    }

    public required convenience init(from decoder: Swift.Decoder) throws {
        let singleValueContainer = try decoder.singleValueContainer()
        let serializedData = try singleValueContainer.decode(Data.self)
        try self.init(serializedData: serializedData)
    }
    public func encode(to encoder: Swift.Encoder) throws {
        var singleValueContainer = encoder.singleValueContainer()
        try singleValueContainer.encode(try serializedData())
    }

    @objc
    public override var debugDescription: String {
        return "\(proto)"
    }
}

#if DEBUG

extension SSKProtoCallMessageBusy {
    @objc
    public func serializedDataIgnoringErrors() -> Data? {
        return try! self.serializedData()
    }
}

extension SSKProtoCallMessageBusy.SSKProtoCallMessageBusyBuilder {
    @objc
    public func buildIgnoringErrors() -> SSKProtoCallMessageBusy? {
        return try! self.build()
    }
}

#endif

// MARK: - SSKProtoCallMessageHangupType

@objc
public enum SSKProtoCallMessageHangupType: Int32 {
    case hangupNormal = 0
    case hangupAccepted = 1
    case hangupDeclined = 2
    case hangupBusy = 3
    case hangupNeedPermission = 4
}

private func SSKProtoCallMessageHangupTypeWrap(_ value: SignalServiceProtos_CallMessage.Hangup.TypeEnum) -> SSKProtoCallMessageHangupType {
    switch value {
    case .hangupNormal: return .hangupNormal
    case .hangupAccepted: return .hangupAccepted
    case .hangupDeclined: return .hangupDeclined
    case .hangupBusy: return .hangupBusy
    case .hangupNeedPermission: return .hangupNeedPermission
    }
}

private func SSKProtoCallMessageHangupTypeUnwrap(_ value: SSKProtoCallMessageHangupType) -> SignalServiceProtos_CallMessage.Hangup.TypeEnum {
    switch value {
    case .hangupNormal: return .hangupNormal
    case .hangupAccepted: return .hangupAccepted
    case .hangupDeclined: return .hangupDeclined
    case .hangupBusy: return .hangupBusy
    case .hangupNeedPermission: return .hangupNeedPermission
    }
}

// MARK: - SSKProtoCallMessageHangup

@objc
public class SSKProtoCallMessageHangup: NSObject, Codable {

    // MARK: - SSKProtoCallMessageHangupBuilder

    @objc
    public class func builder(id: UInt64) -> SSKProtoCallMessageHangupBuilder {
        return SSKProtoCallMessageHangupBuilder(id: id)
    }

    // asBuilder() constructs a builder that reflects the proto's contents.
    @objc
    public func asBuilder() -> SSKProtoCallMessageHangupBuilder {
        let builder = SSKProtoCallMessageHangupBuilder(id: id)
        if let _value = type {
            builder.setType(_value)
        }
        if hasDeviceID {
            builder.setDeviceID(deviceID)
        }
        if let _value = unknownFields {
            builder.setUnknownFields(_value)
        }
        return builder
    }

    @objc
    public class SSKProtoCallMessageHangupBuilder: NSObject {

        private var proto = SignalServiceProtos_CallMessage.Hangup()

        @objc
        fileprivate override init() {}

        @objc
        fileprivate init(id: UInt64) {
            super.init()

            setId(id)
        }

        @objc
        public func setId(_ valueParam: UInt64) {
            proto.id = valueParam
        }

        @objc
        public func setType(_ valueParam: SSKProtoCallMessageHangupType) {
            proto.type = SSKProtoCallMessageHangupTypeUnwrap(valueParam)
        }

        @objc
        public func setDeviceID(_ valueParam: UInt32) {
            proto.deviceID = valueParam
        }

        public func setUnknownFields(_ unknownFields: SwiftProtobuf.UnknownStorage) {
            proto.unknownFields = unknownFields
        }

        @objc
        public func build() throws -> SSKProtoCallMessageHangup {
            return try SSKProtoCallMessageHangup(proto)
        }

        @objc
        public func buildSerializedData() throws -> Data {
            return try SSKProtoCallMessageHangup(proto).serializedData()
        }
    }

    fileprivate let proto: SignalServiceProtos_CallMessage.Hangup

    @objc
    public let id: UInt64

    public var type: SSKProtoCallMessageHangupType? {
        guard hasType else {
            return nil
        }
        return SSKProtoCallMessageHangupTypeWrap(proto.type)
    }
    // This "unwrapped" accessor should only be used if the "has value" accessor has already been checked.
    @objc
    public var unwrappedType: SSKProtoCallMessageHangupType {
        if !hasType {
            // TODO: We could make this a crashing assert.
            owsFailDebug("Unsafe unwrap of missing optional: Hangup.type.")
        }
        return SSKProtoCallMessageHangupTypeWrap(proto.type)
    }
    @objc
    public var hasType: Bool {
        return proto.hasType
    }

    @objc
    public var deviceID: UInt32 {
        return proto.deviceID
    }
    @objc
    public var hasDeviceID: Bool {
        return proto.hasDeviceID
    }

    public var hasUnknownFields: Bool {
        return !proto.unknownFields.data.isEmpty
    }
    public var unknownFields: SwiftProtobuf.UnknownStorage? {
        guard hasUnknownFields else { return nil }
        return proto.unknownFields
    }

    private init(proto: SignalServiceProtos_CallMessage.Hangup,
                 id: UInt64) {
        self.proto = proto
        self.id = id
    }

    @objc
    public func serializedData() throws -> Data {
        return try self.proto.serializedData()
    }

    @objc
    public convenience init(serializedData: Data) throws {
        let proto = try SignalServiceProtos_CallMessage.Hangup(serializedData: serializedData)
        try self.init(proto)
    }

    fileprivate convenience init(_ proto: SignalServiceProtos_CallMessage.Hangup) throws {
        guard proto.hasID else {
            throw SSKProtoError.invalidProtobuf(description: "\(Self.logTag) missing required field: id")
        }
        let id = proto.id

        // MARK: - Begin Validation Logic for SSKProtoCallMessageHangup -

        // MARK: - End Validation Logic for SSKProtoCallMessageHangup -

        self.init(proto: proto,
                  id: id)
    }

    public required convenience init(from decoder: Swift.Decoder) throws {
        let singleValueContainer = try decoder.singleValueContainer()
        let serializedData = try singleValueContainer.decode(Data.self)
        try self.init(serializedData: serializedData)
    }
    public func encode(to encoder: Swift.Encoder) throws {
        var singleValueContainer = encoder.singleValueContainer()
        try singleValueContainer.encode(try serializedData())
    }

    @objc
    public override var debugDescription: String {
        return "\(proto)"
    }
}

#if DEBUG

extension SSKProtoCallMessageHangup {
    @objc
    public func serializedDataIgnoringErrors() -> Data? {
        return try! self.serializedData()
    }
}

extension SSKProtoCallMessageHangup.SSKProtoCallMessageHangupBuilder {
    @objc
    public func buildIgnoringErrors() -> SSKProtoCallMessageHangup? {
        return try! self.build()
    }
}

#endif

// MARK: - SSKProtoCallMessage

@objc
public class SSKProtoCallMessage: NSObject, Codable {

    // MARK: - SSKProtoCallMessageBuilder

    @objc
    public class func builder() -> SSKProtoCallMessageBuilder {
        return SSKProtoCallMessageBuilder()
    }

    // asBuilder() constructs a builder that reflects the proto's contents.
    @objc
    public func asBuilder() -> SSKProtoCallMessageBuilder {
        let builder = SSKProtoCallMessageBuilder()
        if let _value = offer {
            builder.setOffer(_value)
        }
        if let _value = answer {
            builder.setAnswer(_value)
        }
        builder.setIceUpdate(iceUpdate)
        if let _value = legacyHangup {
            builder.setLegacyHangup(_value)
        }
        if let _value = busy {
            builder.setBusy(_value)
        }
        if let _value = profileKey {
            builder.setProfileKey(_value)
        }
        if let _value = hangup {
            builder.setHangup(_value)
        }
        if hasSupportsMultiRing {
            builder.setSupportsMultiRing(supportsMultiRing)
        }
        if hasDestinationDeviceID {
            builder.setDestinationDeviceID(destinationDeviceID)
        }
        if let _value = unknownFields {
            builder.setUnknownFields(_value)
        }
        return builder
    }

    @objc
    public class SSKProtoCallMessageBuilder: NSObject {

        private var proto = SignalServiceProtos_CallMessage()

        @objc
        fileprivate override init() {}

        @objc
        @available(swift, obsoleted: 1.0)
        public func setOffer(_ valueParam: SSKProtoCallMessageOffer?) {
            guard let valueParam = valueParam else { return }
            proto.offer = valueParam.proto
        }

        public func setOffer(_ valueParam: SSKProtoCallMessageOffer) {
            proto.offer = valueParam.proto
        }

        @objc
        @available(swift, obsoleted: 1.0)
        public func setAnswer(_ valueParam: SSKProtoCallMessageAnswer?) {
            guard let valueParam = valueParam else { return }
            proto.answer = valueParam.proto
        }

        public func setAnswer(_ valueParam: SSKProtoCallMessageAnswer) {
            proto.answer = valueParam.proto
        }

        @objc
        public func addIceUpdate(_ valueParam: SSKProtoCallMessageIceUpdate) {
            var items = proto.iceUpdate
            items.append(valueParam.proto)
            proto.iceUpdate = items
        }

        @objc
        public func setIceUpdate(_ wrappedItems: [SSKProtoCallMessageIceUpdate]) {
            proto.iceUpdate = wrappedItems.map { $0.proto }
        }

        @objc
        @available(swift, obsoleted: 1.0)
        public func setLegacyHangup(_ valueParam: SSKProtoCallMessageHangup?) {
            guard let valueParam = valueParam else { return }
            proto.legacyHangup = valueParam.proto
        }

        public func setLegacyHangup(_ valueParam: SSKProtoCallMessageHangup) {
            proto.legacyHangup = valueParam.proto
        }

        @objc
        @available(swift, obsoleted: 1.0)
        public func setBusy(_ valueParam: SSKProtoCallMessageBusy?) {
            guard let valueParam = valueParam else { return }
            proto.busy = valueParam.proto
        }

        public func setBusy(_ valueParam: SSKProtoCallMessageBusy) {
            proto.busy = valueParam.proto
        }

        @objc
        @available(swift, obsoleted: 1.0)
        public func setProfileKey(_ valueParam: Data?) {
            guard let valueParam = valueParam else { return }
            proto.profileKey = valueParam
        }

        public func setProfileKey(_ valueParam: Data) {
            proto.profileKey = valueParam
        }

        @objc
        @available(swift, obsoleted: 1.0)
        public func setHangup(_ valueParam: SSKProtoCallMessageHangup?) {
            guard let valueParam = valueParam else { return }
            proto.hangup = valueParam.proto
        }

        public func setHangup(_ valueParam: SSKProtoCallMessageHangup) {
            proto.hangup = valueParam.proto
        }

        @objc
        public func setSupportsMultiRing(_ valueParam: Bool) {
            proto.supportsMultiRing = valueParam
        }

        @objc
        public func setDestinationDeviceID(_ valueParam: UInt32) {
            proto.destinationDeviceID = valueParam
        }

        public func setUnknownFields(_ unknownFields: SwiftProtobuf.UnknownStorage) {
            proto.unknownFields = unknownFields
        }

        @objc
        public func build() throws -> SSKProtoCallMessage {
            return try SSKProtoCallMessage(proto)
        }

        @objc
        public func buildSerializedData() throws -> Data {
            return try SSKProtoCallMessage(proto).serializedData()
        }
    }

    fileprivate let proto: SignalServiceProtos_CallMessage

    @objc
    public let offer: SSKProtoCallMessageOffer?

    @objc
    public let answer: SSKProtoCallMessageAnswer?

    @objc
    public let iceUpdate: [SSKProtoCallMessageIceUpdate]

    @objc
    public let legacyHangup: SSKProtoCallMessageHangup?

    @objc
    public let busy: SSKProtoCallMessageBusy?

    @objc
    public let hangup: SSKProtoCallMessageHangup?

    @objc
    public var profileKey: Data? {
        guard hasProfileKey else {
            return nil
        }
        return proto.profileKey
    }
    @objc
    public var hasProfileKey: Bool {
        return proto.hasProfileKey
    }

    @objc
    public var supportsMultiRing: Bool {
        return proto.supportsMultiRing
    }
    @objc
    public var hasSupportsMultiRing: Bool {
        return proto.hasSupportsMultiRing
    }

    @objc
    public var destinationDeviceID: UInt32 {
        return proto.destinationDeviceID
    }
    @objc
    public var hasDestinationDeviceID: Bool {
        return proto.hasDestinationDeviceID
    }

    public var hasUnknownFields: Bool {
        return !proto.unknownFields.data.isEmpty
    }
    public var unknownFields: SwiftProtobuf.UnknownStorage? {
        guard hasUnknownFields else { return nil }
        return proto.unknownFields
    }

    private init(proto: SignalServiceProtos_CallMessage,
                 offer: SSKProtoCallMessageOffer?,
                 answer: SSKProtoCallMessageAnswer?,
                 iceUpdate: [SSKProtoCallMessageIceUpdate],
                 legacyHangup: SSKProtoCallMessageHangup?,
                 busy: SSKProtoCallMessageBusy?,
                 hangup: SSKProtoCallMessageHangup?) {
        self.proto = proto
        self.offer = offer
        self.answer = answer
        self.iceUpdate = iceUpdate
        self.legacyHangup = legacyHangup
        self.busy = busy
        self.hangup = hangup
    }

    @objc
    public func serializedData() throws -> Data {
        return try self.proto.serializedData()
    }

    @objc
    public convenience init(serializedData: Data) throws {
        let proto = try SignalServiceProtos_CallMessage(serializedData: serializedData)
        try self.init(proto)
    }

    fileprivate convenience init(_ proto: SignalServiceProtos_CallMessage) throws {
        var offer: SSKProtoCallMessageOffer?
        if proto.hasOffer {
            offer = try SSKProtoCallMessageOffer(proto.offer)
        }

        var answer: SSKProtoCallMessageAnswer?
        if proto.hasAnswer {
            answer = try SSKProtoCallMessageAnswer(proto.answer)
        }

        var iceUpdate: [SSKProtoCallMessageIceUpdate] = []
        iceUpdate = try proto.iceUpdate.map { try SSKProtoCallMessageIceUpdate($0) }

        var legacyHangup: SSKProtoCallMessageHangup?
        if proto.hasLegacyHangup {
            legacyHangup = try SSKProtoCallMessageHangup(proto.legacyHangup)
        }

        var busy: SSKProtoCallMessageBusy?
        if proto.hasBusy {
            busy = try SSKProtoCallMessageBusy(proto.busy)
        }

        var hangup: SSKProtoCallMessageHangup?
        if proto.hasHangup {
            hangup = try SSKProtoCallMessageHangup(proto.hangup)
        }

        // MARK: - Begin Validation Logic for SSKProtoCallMessage -

        // MARK: - End Validation Logic for SSKProtoCallMessage -

        self.init(proto: proto,
                  offer: offer,
                  answer: answer,
                  iceUpdate: iceUpdate,
                  legacyHangup: legacyHangup,
                  busy: busy,
                  hangup: hangup)
    }

    public required convenience init(from decoder: Swift.Decoder) throws {
        let singleValueContainer = try decoder.singleValueContainer()
        let serializedData = try singleValueContainer.decode(Data.self)
        try self.init(serializedData: serializedData)
    }
    public func encode(to encoder: Swift.Encoder) throws {
        var singleValueContainer = encoder.singleValueContainer()
        try singleValueContainer.encode(try serializedData())
    }

    @objc
    public override var debugDescription: String {
        return "\(proto)"
    }
}

#if DEBUG

extension SSKProtoCallMessage {
    @objc
    public func serializedDataIgnoringErrors() -> Data? {
        return try! self.serializedData()
    }
}

extension SSKProtoCallMessage.SSKProtoCallMessageBuilder {
    @objc
    public func buildIgnoringErrors() -> SSKProtoCallMessage? {
        return try! self.build()
    }
}

#endif

// MARK: - SSKProtoDataMessageQuoteQuotedAttachmentFlags

@objc
public enum SSKProtoDataMessageQuoteQuotedAttachmentFlags: Int32 {
    case voiceMessage = 1
}

private func SSKProtoDataMessageQuoteQuotedAttachmentFlagsWrap(_ value: SignalServiceProtos_DataMessage.Quote.QuotedAttachment.Flags) -> SSKProtoDataMessageQuoteQuotedAttachmentFlags {
    switch value {
    case .voiceMessage: return .voiceMessage
    }
}

private func SSKProtoDataMessageQuoteQuotedAttachmentFlagsUnwrap(_ value: SSKProtoDataMessageQuoteQuotedAttachmentFlags) -> SignalServiceProtos_DataMessage.Quote.QuotedAttachment.Flags {
    switch value {
    case .voiceMessage: return .voiceMessage
    }
}

// MARK: - SSKProtoDataMessageQuoteQuotedAttachment

@objc
public class SSKProtoDataMessageQuoteQuotedAttachment: NSObject, Codable {

    // MARK: - SSKProtoDataMessageQuoteQuotedAttachmentBuilder

    @objc
    public class func builder() -> SSKProtoDataMessageQuoteQuotedAttachmentBuilder {
        return SSKProtoDataMessageQuoteQuotedAttachmentBuilder()
    }

    // asBuilder() constructs a builder that reflects the proto's contents.
    @objc
    public func asBuilder() -> SSKProtoDataMessageQuoteQuotedAttachmentBuilder {
        let builder = SSKProtoDataMessageQuoteQuotedAttachmentBuilder()
        if let _value = contentType {
            builder.setContentType(_value)
        }
        if let _value = fileName {
            builder.setFileName(_value)
        }
        if let _value = thumbnail {
            builder.setThumbnail(_value)
        }
        if hasFlags {
            builder.setFlags(flags)
        }
        if let _value = unknownFields {
            builder.setUnknownFields(_value)
        }
        return builder
    }

    @objc
    public class SSKProtoDataMessageQuoteQuotedAttachmentBuilder: NSObject {

        private var proto = SignalServiceProtos_DataMessage.Quote.QuotedAttachment()

        @objc
        fileprivate override init() {}

        @objc
        @available(swift, obsoleted: 1.0)
        public func setContentType(_ valueParam: String?) {
            guard let valueParam = valueParam else { return }
            proto.contentType = valueParam
        }

        public func setContentType(_ valueParam: String) {
            proto.contentType = valueParam
        }

        @objc
        @available(swift, obsoleted: 1.0)
        public func setFileName(_ valueParam: String?) {
            guard let valueParam = valueParam else { return }
            proto.fileName = valueParam
        }

        public func setFileName(_ valueParam: String) {
            proto.fileName = valueParam
        }

        @objc
        @available(swift, obsoleted: 1.0)
        public func setThumbnail(_ valueParam: SSKProtoAttachmentPointer?) {
            guard let valueParam = valueParam else { return }
            proto.thumbnail = valueParam.proto
        }

        public func setThumbnail(_ valueParam: SSKProtoAttachmentPointer) {
            proto.thumbnail = valueParam.proto
        }

        @objc
        public func setFlags(_ valueParam: UInt32) {
            proto.flags = valueParam
        }

        public func setUnknownFields(_ unknownFields: SwiftProtobuf.UnknownStorage) {
            proto.unknownFields = unknownFields
        }

        @objc
        public func build() throws -> SSKProtoDataMessageQuoteQuotedAttachment {
            return try SSKProtoDataMessageQuoteQuotedAttachment(proto)
        }

        @objc
        public func buildSerializedData() throws -> Data {
            return try SSKProtoDataMessageQuoteQuotedAttachment(proto).serializedData()
        }
    }

    fileprivate let proto: SignalServiceProtos_DataMessage.Quote.QuotedAttachment

    @objc
    public let thumbnail: SSKProtoAttachmentPointer?

    @objc
    public var contentType: String? {
        guard hasContentType else {
            return nil
        }
        return proto.contentType
    }
    @objc
    public var hasContentType: Bool {
        return proto.hasContentType
    }

    @objc
    public var fileName: String? {
        guard hasFileName else {
            return nil
        }
        return proto.fileName
    }
    @objc
    public var hasFileName: Bool {
        return proto.hasFileName
    }

    @objc
    public var flags: UInt32 {
        return proto.flags
    }
    @objc
    public var hasFlags: Bool {
        return proto.hasFlags
    }

    public var hasUnknownFields: Bool {
        return !proto.unknownFields.data.isEmpty
    }
    public var unknownFields: SwiftProtobuf.UnknownStorage? {
        guard hasUnknownFields else { return nil }
        return proto.unknownFields
    }

    private init(proto: SignalServiceProtos_DataMessage.Quote.QuotedAttachment,
                 thumbnail: SSKProtoAttachmentPointer?) {
        self.proto = proto
        self.thumbnail = thumbnail
    }

    @objc
    public func serializedData() throws -> Data {
        return try self.proto.serializedData()
    }

    @objc
    public convenience init(serializedData: Data) throws {
        let proto = try SignalServiceProtos_DataMessage.Quote.QuotedAttachment(serializedData: serializedData)
        try self.init(proto)
    }

    fileprivate convenience init(_ proto: SignalServiceProtos_DataMessage.Quote.QuotedAttachment) throws {
        var thumbnail: SSKProtoAttachmentPointer?
        if proto.hasThumbnail {
            thumbnail = try SSKProtoAttachmentPointer(proto.thumbnail)
        }

        // MARK: - Begin Validation Logic for SSKProtoDataMessageQuoteQuotedAttachment -

        // MARK: - End Validation Logic for SSKProtoDataMessageQuoteQuotedAttachment -

        self.init(proto: proto,
                  thumbnail: thumbnail)
    }

    public required convenience init(from decoder: Swift.Decoder) throws {
        let singleValueContainer = try decoder.singleValueContainer()
        let serializedData = try singleValueContainer.decode(Data.self)
        try self.init(serializedData: serializedData)
    }
    public func encode(to encoder: Swift.Encoder) throws {
        var singleValueContainer = encoder.singleValueContainer()
        try singleValueContainer.encode(try serializedData())
    }

    @objc
    public override var debugDescription: String {
        return "\(proto)"
    }
}

#if DEBUG

extension SSKProtoDataMessageQuoteQuotedAttachment {
    @objc
    public func serializedDataIgnoringErrors() -> Data? {
        return try! self.serializedData()
    }
}

extension SSKProtoDataMessageQuoteQuotedAttachment.SSKProtoDataMessageQuoteQuotedAttachmentBuilder {
    @objc
    public func buildIgnoringErrors() -> SSKProtoDataMessageQuoteQuotedAttachment? {
        return try! self.build()
    }
}

#endif

// MARK: - SSKProtoDataMessageQuote

@objc
public class SSKProtoDataMessageQuote: NSObject, Codable {

    // MARK: - SSKProtoDataMessageQuoteBuilder

    @objc
    public class func builder(id: UInt64) -> SSKProtoDataMessageQuoteBuilder {
        return SSKProtoDataMessageQuoteBuilder(id: id)
    }

    // asBuilder() constructs a builder that reflects the proto's contents.
    @objc
    public func asBuilder() -> SSKProtoDataMessageQuoteBuilder {
        let builder = SSKProtoDataMessageQuoteBuilder(id: id)
        if let _value = authorE164 {
            builder.setAuthorE164(_value)
        }
        if let _value = authorUuid {
            builder.setAuthorUuid(_value)
        }
        if let _value = text {
            builder.setText(_value)
        }
        builder.setAttachments(attachments)
        if let _value = unknownFields {
            builder.setUnknownFields(_value)
        }
        return builder
    }

    @objc
    public class SSKProtoDataMessageQuoteBuilder: NSObject {

        private var proto = SignalServiceProtos_DataMessage.Quote()

        @objc
        fileprivate override init() {}

        @objc
        fileprivate init(id: UInt64) {
            super.init()

            setId(id)
        }

        @objc
        public func setId(_ valueParam: UInt64) {
            proto.id = valueParam
        }

        @objc
        @available(swift, obsoleted: 1.0)
        public func setAuthorE164(_ valueParam: String?) {
            guard let valueParam = valueParam else { return }
            proto.authorE164 = valueParam
        }

        public func setAuthorE164(_ valueParam: String) {
            proto.authorE164 = valueParam
        }

        @objc
        @available(swift, obsoleted: 1.0)
        public func setAuthorUuid(_ valueParam: String?) {
            guard let valueParam = valueParam else { return }
            proto.authorUuid = valueParam
        }

        public func setAuthorUuid(_ valueParam: String) {
            proto.authorUuid = valueParam
        }

        @objc
        @available(swift, obsoleted: 1.0)
        public func setText(_ valueParam: String?) {
            guard let valueParam = valueParam else { return }
            proto.text = valueParam
        }

        public func setText(_ valueParam: String) {
            proto.text = valueParam
        }

        @objc
        public func addAttachments(_ valueParam: SSKProtoDataMessageQuoteQuotedAttachment) {
            var items = proto.attachments
            items.append(valueParam.proto)
            proto.attachments = items
        }

        @objc
        public func setAttachments(_ wrappedItems: [SSKProtoDataMessageQuoteQuotedAttachment]) {
            proto.attachments = wrappedItems.map { $0.proto }
        }

        public func setUnknownFields(_ unknownFields: SwiftProtobuf.UnknownStorage) {
            proto.unknownFields = unknownFields
        }

        @objc
        public func build() throws -> SSKProtoDataMessageQuote {
            return try SSKProtoDataMessageQuote(proto)
        }

        @objc
        public func buildSerializedData() throws -> Data {
            return try SSKProtoDataMessageQuote(proto).serializedData()
        }
    }

    fileprivate let proto: SignalServiceProtos_DataMessage.Quote

    @objc
    public let id: UInt64

    @objc
    public let attachments: [SSKProtoDataMessageQuoteQuotedAttachment]

    @objc
    public var authorE164: String? {
        guard hasAuthorE164 else {
            return nil
        }
        return proto.authorE164
    }
    @objc
    public var hasAuthorE164: Bool {
        return proto.hasAuthorE164
    }

    @objc
    public var authorUuid: String? {
        guard hasAuthorUuid else {
            return nil
        }
        return proto.authorUuid
    }
    @objc
    public var hasAuthorUuid: Bool {
        return proto.hasAuthorUuid
    }

    @objc
    public var text: String? {
        guard hasText else {
            return nil
        }
        return proto.text
    }
    @objc
    public var hasText: Bool {
        return proto.hasText
    }

    @objc
    public var hasValidAuthor: Bool {
        return authorAddress != nil
    }
    @objc
    public var authorAddress: SignalServiceAddress? {
        guard hasAuthorE164 || hasAuthorUuid else { return nil }

        let uuidString: String? = {
            guard hasAuthorUuid else { return nil }

            guard let authorUuid = authorUuid else {
                owsFailDebug("authorUuid was unexpectedly nil")
                return nil
            }

            return authorUuid
        }()

        let phoneNumber: String? = {
            guard hasAuthorE164 else {
                // Shouldn’t happen in prod yet
                assert(FeatureFlags.allowUUIDOnlyContacts)
                return nil
            }

            guard let authorE164 = authorE164 else {
                owsFailDebug("authorE164 was unexpectedly nil")
                return nil
            }

            guard !authorE164.isEmpty else {
                owsFailDebug("authorE164 was unexpectedly empty")
                return nil
            }

            return authorE164
        }()

        let address = SignalServiceAddress(uuidString: uuidString, phoneNumber: phoneNumber)
        guard address.isValid else {
            owsFailDebug("address was unexpectedly invalid")
            return nil
        }

        return address
    }

    public var hasUnknownFields: Bool {
        return !proto.unknownFields.data.isEmpty
    }
    public var unknownFields: SwiftProtobuf.UnknownStorage? {
        guard hasUnknownFields else { return nil }
        return proto.unknownFields
    }

    private init(proto: SignalServiceProtos_DataMessage.Quote,
                 id: UInt64,
                 attachments: [SSKProtoDataMessageQuoteQuotedAttachment]) {
        self.proto = proto
        self.id = id
        self.attachments = attachments
    }

    @objc
    public func serializedData() throws -> Data {
        return try self.proto.serializedData()
    }

    @objc
    public convenience init(serializedData: Data) throws {
        let proto = try SignalServiceProtos_DataMessage.Quote(serializedData: serializedData)
        try self.init(proto)
    }

    fileprivate convenience init(_ proto: SignalServiceProtos_DataMessage.Quote) throws {
        guard proto.hasID else {
            throw SSKProtoError.invalidProtobuf(description: "\(Self.logTag) missing required field: id")
        }
        let id = proto.id

        var attachments: [SSKProtoDataMessageQuoteQuotedAttachment] = []
        attachments = try proto.attachments.map { try SSKProtoDataMessageQuoteQuotedAttachment($0) }

        // MARK: - Begin Validation Logic for SSKProtoDataMessageQuote -

        // MARK: - End Validation Logic for SSKProtoDataMessageQuote -

        self.init(proto: proto,
                  id: id,
                  attachments: attachments)
    }

    public required convenience init(from decoder: Swift.Decoder) throws {
        let singleValueContainer = try decoder.singleValueContainer()
        let serializedData = try singleValueContainer.decode(Data.self)
        try self.init(serializedData: serializedData)
    }
    public func encode(to encoder: Swift.Encoder) throws {
        var singleValueContainer = encoder.singleValueContainer()
        try singleValueContainer.encode(try serializedData())
    }

    @objc
    public override var debugDescription: String {
        return "\(proto)"
    }
}

#if DEBUG

extension SSKProtoDataMessageQuote {
    @objc
    public func serializedDataIgnoringErrors() -> Data? {
        return try! self.serializedData()
    }
}

extension SSKProtoDataMessageQuote.SSKProtoDataMessageQuoteBuilder {
    @objc
    public func buildIgnoringErrors() -> SSKProtoDataMessageQuote? {
        return try! self.build()
    }
}

#endif

// MARK: - SSKProtoDataMessageContactName

@objc
public class SSKProtoDataMessageContactName: NSObject, Codable {

    // MARK: - SSKProtoDataMessageContactNameBuilder

    @objc
    public class func builder() -> SSKProtoDataMessageContactNameBuilder {
        return SSKProtoDataMessageContactNameBuilder()
    }

    // asBuilder() constructs a builder that reflects the proto's contents.
    @objc
    public func asBuilder() -> SSKProtoDataMessageContactNameBuilder {
        let builder = SSKProtoDataMessageContactNameBuilder()
        if let _value = givenName {
            builder.setGivenName(_value)
        }
        if let _value = familyName {
            builder.setFamilyName(_value)
        }
        if let _value = prefix {
            builder.setPrefix(_value)
        }
        if let _value = suffix {
            builder.setSuffix(_value)
        }
        if let _value = middleName {
            builder.setMiddleName(_value)
        }
        if let _value = displayName {
            builder.setDisplayName(_value)
        }
        if let _value = unknownFields {
            builder.setUnknownFields(_value)
        }
        return builder
    }

    @objc
    public class SSKProtoDataMessageContactNameBuilder: NSObject {

        private var proto = SignalServiceProtos_DataMessage.Contact.Name()

        @objc
        fileprivate override init() {}

        @objc
        @available(swift, obsoleted: 1.0)
        public func setGivenName(_ valueParam: String?) {
            guard let valueParam = valueParam else { return }
            proto.givenName = valueParam
        }

        public func setGivenName(_ valueParam: String) {
            proto.givenName = valueParam
        }

        @objc
        @available(swift, obsoleted: 1.0)
        public func setFamilyName(_ valueParam: String?) {
            guard let valueParam = valueParam else { return }
            proto.familyName = valueParam
        }

        public func setFamilyName(_ valueParam: String) {
            proto.familyName = valueParam
        }

        @objc
        @available(swift, obsoleted: 1.0)
        public func setPrefix(_ valueParam: String?) {
            guard let valueParam = valueParam else { return }
            proto.prefix = valueParam
        }

        public func setPrefix(_ valueParam: String) {
            proto.prefix = valueParam
        }

        @objc
        @available(swift, obsoleted: 1.0)
        public func setSuffix(_ valueParam: String?) {
            guard let valueParam = valueParam else { return }
            proto.suffix = valueParam
        }

        public func setSuffix(_ valueParam: String) {
            proto.suffix = valueParam
        }

        @objc
        @available(swift, obsoleted: 1.0)
        public func setMiddleName(_ valueParam: String?) {
            guard let valueParam = valueParam else { return }
            proto.middleName = valueParam
        }

        public func setMiddleName(_ valueParam: String) {
            proto.middleName = valueParam
        }

        @objc
        @available(swift, obsoleted: 1.0)
        public func setDisplayName(_ valueParam: String?) {
            guard let valueParam = valueParam else { return }
            proto.displayName = valueParam
        }

        public func setDisplayName(_ valueParam: String) {
            proto.displayName = valueParam
        }

        public func setUnknownFields(_ unknownFields: SwiftProtobuf.UnknownStorage) {
            proto.unknownFields = unknownFields
        }

        @objc
        public func build() throws -> SSKProtoDataMessageContactName {
            return try SSKProtoDataMessageContactName(proto)
        }

        @objc
        public func buildSerializedData() throws -> Data {
            return try SSKProtoDataMessageContactName(proto).serializedData()
        }
    }

    fileprivate let proto: SignalServiceProtos_DataMessage.Contact.Name

    @objc
    public var givenName: String? {
        guard hasGivenName else {
            return nil
        }
        return proto.givenName
    }
    @objc
    public var hasGivenName: Bool {
        return proto.hasGivenName
    }

    @objc
    public var familyName: String? {
        guard hasFamilyName else {
            return nil
        }
        return proto.familyName
    }
    @objc
    public var hasFamilyName: Bool {
        return proto.hasFamilyName
    }

    @objc
    public var prefix: String? {
        guard hasPrefix else {
            return nil
        }
        return proto.prefix
    }
    @objc
    public var hasPrefix: Bool {
        return proto.hasPrefix
    }

    @objc
    public var suffix: String? {
        guard hasSuffix else {
            return nil
        }
        return proto.suffix
    }
    @objc
    public var hasSuffix: Bool {
        return proto.hasSuffix
    }

    @objc
    public var middleName: String? {
        guard hasMiddleName else {
            return nil
        }
        return proto.middleName
    }
    @objc
    public var hasMiddleName: Bool {
        return proto.hasMiddleName
    }

    @objc
    public var displayName: String? {
        guard hasDisplayName else {
            return nil
        }
        return proto.displayName
    }
    @objc
    public var hasDisplayName: Bool {
        return proto.hasDisplayName
    }

    public var hasUnknownFields: Bool {
        return !proto.unknownFields.data.isEmpty
    }
    public var unknownFields: SwiftProtobuf.UnknownStorage? {
        guard hasUnknownFields else { return nil }
        return proto.unknownFields
    }

    private init(proto: SignalServiceProtos_DataMessage.Contact.Name) {
        self.proto = proto
    }

    @objc
    public func serializedData() throws -> Data {
        return try self.proto.serializedData()
    }

    @objc
    public convenience init(serializedData: Data) throws {
        let proto = try SignalServiceProtos_DataMessage.Contact.Name(serializedData: serializedData)
        try self.init(proto)
    }

    fileprivate convenience init(_ proto: SignalServiceProtos_DataMessage.Contact.Name) throws {
        // MARK: - Begin Validation Logic for SSKProtoDataMessageContactName -

        // MARK: - End Validation Logic for SSKProtoDataMessageContactName -

        self.init(proto: proto)
    }

    public required convenience init(from decoder: Swift.Decoder) throws {
        let singleValueContainer = try decoder.singleValueContainer()
        let serializedData = try singleValueContainer.decode(Data.self)
        try self.init(serializedData: serializedData)
    }
    public func encode(to encoder: Swift.Encoder) throws {
        var singleValueContainer = encoder.singleValueContainer()
        try singleValueContainer.encode(try serializedData())
    }

    @objc
    public override var debugDescription: String {
        return "\(proto)"
    }
}

#if DEBUG

extension SSKProtoDataMessageContactName {
    @objc
    public func serializedDataIgnoringErrors() -> Data? {
        return try! self.serializedData()
    }
}

extension SSKProtoDataMessageContactName.SSKProtoDataMessageContactNameBuilder {
    @objc
    public func buildIgnoringErrors() -> SSKProtoDataMessageContactName? {
        return try! self.build()
    }
}

#endif

// MARK: - SSKProtoDataMessageContactPhoneType

@objc
public enum SSKProtoDataMessageContactPhoneType: Int32 {
    case home = 1
    case mobile = 2
    case work = 3
    case custom = 4
}

private func SSKProtoDataMessageContactPhoneTypeWrap(_ value: SignalServiceProtos_DataMessage.Contact.Phone.TypeEnum) -> SSKProtoDataMessageContactPhoneType {
    switch value {
    case .home: return .home
    case .mobile: return .mobile
    case .work: return .work
    case .custom: return .custom
    }
}

private func SSKProtoDataMessageContactPhoneTypeUnwrap(_ value: SSKProtoDataMessageContactPhoneType) -> SignalServiceProtos_DataMessage.Contact.Phone.TypeEnum {
    switch value {
    case .home: return .home
    case .mobile: return .mobile
    case .work: return .work
    case .custom: return .custom
    }
}

// MARK: - SSKProtoDataMessageContactPhone

@objc
public class SSKProtoDataMessageContactPhone: NSObject, Codable {

    // MARK: - SSKProtoDataMessageContactPhoneBuilder

    @objc
    public class func builder() -> SSKProtoDataMessageContactPhoneBuilder {
        return SSKProtoDataMessageContactPhoneBuilder()
    }

    // asBuilder() constructs a builder that reflects the proto's contents.
    @objc
    public func asBuilder() -> SSKProtoDataMessageContactPhoneBuilder {
        let builder = SSKProtoDataMessageContactPhoneBuilder()
        if let _value = value {
            builder.setValue(_value)
        }
        if let _value = type {
            builder.setType(_value)
        }
        if let _value = label {
            builder.setLabel(_value)
        }
        if let _value = unknownFields {
            builder.setUnknownFields(_value)
        }
        return builder
    }

    @objc
    public class SSKProtoDataMessageContactPhoneBuilder: NSObject {

        private var proto = SignalServiceProtos_DataMessage.Contact.Phone()

        @objc
        fileprivate override init() {}

        @objc
        @available(swift, obsoleted: 1.0)
        public func setValue(_ valueParam: String?) {
            guard let valueParam = valueParam else { return }
            proto.value = valueParam
        }

        public func setValue(_ valueParam: String) {
            proto.value = valueParam
        }

        @objc
        public func setType(_ valueParam: SSKProtoDataMessageContactPhoneType) {
            proto.type = SSKProtoDataMessageContactPhoneTypeUnwrap(valueParam)
        }

        @objc
        @available(swift, obsoleted: 1.0)
        public func setLabel(_ valueParam: String?) {
            guard let valueParam = valueParam else { return }
            proto.label = valueParam
        }

        public func setLabel(_ valueParam: String) {
            proto.label = valueParam
        }

        public func setUnknownFields(_ unknownFields: SwiftProtobuf.UnknownStorage) {
            proto.unknownFields = unknownFields
        }

        @objc
        public func build() throws -> SSKProtoDataMessageContactPhone {
            return try SSKProtoDataMessageContactPhone(proto)
        }

        @objc
        public func buildSerializedData() throws -> Data {
            return try SSKProtoDataMessageContactPhone(proto).serializedData()
        }
    }

    fileprivate let proto: SignalServiceProtos_DataMessage.Contact.Phone

    @objc
    public var value: String? {
        guard hasValue else {
            return nil
        }
        return proto.value
    }
    @objc
    public var hasValue: Bool {
        return proto.hasValue
    }

    public var type: SSKProtoDataMessageContactPhoneType? {
        guard hasType else {
            return nil
        }
        return SSKProtoDataMessageContactPhoneTypeWrap(proto.type)
    }
    // This "unwrapped" accessor should only be used if the "has value" accessor has already been checked.
    @objc
    public var unwrappedType: SSKProtoDataMessageContactPhoneType {
        if !hasType {
            // TODO: We could make this a crashing assert.
            owsFailDebug("Unsafe unwrap of missing optional: Phone.type.")
        }
        return SSKProtoDataMessageContactPhoneTypeWrap(proto.type)
    }
    @objc
    public var hasType: Bool {
        return proto.hasType
    }

    @objc
    public var label: String? {
        guard hasLabel else {
            return nil
        }
        return proto.label
    }
    @objc
    public var hasLabel: Bool {
        return proto.hasLabel
    }

    public var hasUnknownFields: Bool {
        return !proto.unknownFields.data.isEmpty
    }
    public var unknownFields: SwiftProtobuf.UnknownStorage? {
        guard hasUnknownFields else { return nil }
        return proto.unknownFields
    }

    private init(proto: SignalServiceProtos_DataMessage.Contact.Phone) {
        self.proto = proto
    }

    @objc
    public func serializedData() throws -> Data {
        return try self.proto.serializedData()
    }

    @objc
    public convenience init(serializedData: Data) throws {
        let proto = try SignalServiceProtos_DataMessage.Contact.Phone(serializedData: serializedData)
        try self.init(proto)
    }

    fileprivate convenience init(_ proto: SignalServiceProtos_DataMessage.Contact.Phone) throws {
        // MARK: - Begin Validation Logic for SSKProtoDataMessageContactPhone -

        // MARK: - End Validation Logic for SSKProtoDataMessageContactPhone -

        self.init(proto: proto)
    }

    public required convenience init(from decoder: Swift.Decoder) throws {
        let singleValueContainer = try decoder.singleValueContainer()
        let serializedData = try singleValueContainer.decode(Data.self)
        try self.init(serializedData: serializedData)
    }
    public func encode(to encoder: Swift.Encoder) throws {
        var singleValueContainer = encoder.singleValueContainer()
        try singleValueContainer.encode(try serializedData())
    }

    @objc
    public override var debugDescription: String {
        return "\(proto)"
    }
}

#if DEBUG

extension SSKProtoDataMessageContactPhone {
    @objc
    public func serializedDataIgnoringErrors() -> Data? {
        return try! self.serializedData()
    }
}

extension SSKProtoDataMessageContactPhone.SSKProtoDataMessageContactPhoneBuilder {
    @objc
    public func buildIgnoringErrors() -> SSKProtoDataMessageContactPhone? {
        return try! self.build()
    }
}

#endif

// MARK: - SSKProtoDataMessageContactEmailType

@objc
public enum SSKProtoDataMessageContactEmailType: Int32 {
    case home = 1
    case mobile = 2
    case work = 3
    case custom = 4
}

private func SSKProtoDataMessageContactEmailTypeWrap(_ value: SignalServiceProtos_DataMessage.Contact.Email.TypeEnum) -> SSKProtoDataMessageContactEmailType {
    switch value {
    case .home: return .home
    case .mobile: return .mobile
    case .work: return .work
    case .custom: return .custom
    }
}

private func SSKProtoDataMessageContactEmailTypeUnwrap(_ value: SSKProtoDataMessageContactEmailType) -> SignalServiceProtos_DataMessage.Contact.Email.TypeEnum {
    switch value {
    case .home: return .home
    case .mobile: return .mobile
    case .work: return .work
    case .custom: return .custom
    }
}

// MARK: - SSKProtoDataMessageContactEmail

@objc
public class SSKProtoDataMessageContactEmail: NSObject, Codable {

    // MARK: - SSKProtoDataMessageContactEmailBuilder

    @objc
    public class func builder() -> SSKProtoDataMessageContactEmailBuilder {
        return SSKProtoDataMessageContactEmailBuilder()
    }

    // asBuilder() constructs a builder that reflects the proto's contents.
    @objc
    public func asBuilder() -> SSKProtoDataMessageContactEmailBuilder {
        let builder = SSKProtoDataMessageContactEmailBuilder()
        if let _value = value {
            builder.setValue(_value)
        }
        if let _value = type {
            builder.setType(_value)
        }
        if let _value = label {
            builder.setLabel(_value)
        }
        if let _value = unknownFields {
            builder.setUnknownFields(_value)
        }
        return builder
    }

    @objc
    public class SSKProtoDataMessageContactEmailBuilder: NSObject {

        private var proto = SignalServiceProtos_DataMessage.Contact.Email()

        @objc
        fileprivate override init() {}

        @objc
        @available(swift, obsoleted: 1.0)
        public func setValue(_ valueParam: String?) {
            guard let valueParam = valueParam else { return }
            proto.value = valueParam
        }

        public func setValue(_ valueParam: String) {
            proto.value = valueParam
        }

        @objc
        public func setType(_ valueParam: SSKProtoDataMessageContactEmailType) {
            proto.type = SSKProtoDataMessageContactEmailTypeUnwrap(valueParam)
        }

        @objc
        @available(swift, obsoleted: 1.0)
        public func setLabel(_ valueParam: String?) {
            guard let valueParam = valueParam else { return }
            proto.label = valueParam
        }

        public func setLabel(_ valueParam: String) {
            proto.label = valueParam
        }

        public func setUnknownFields(_ unknownFields: SwiftProtobuf.UnknownStorage) {
            proto.unknownFields = unknownFields
        }

        @objc
        public func build() throws -> SSKProtoDataMessageContactEmail {
            return try SSKProtoDataMessageContactEmail(proto)
        }

        @objc
        public func buildSerializedData() throws -> Data {
            return try SSKProtoDataMessageContactEmail(proto).serializedData()
        }
    }

    fileprivate let proto: SignalServiceProtos_DataMessage.Contact.Email

    @objc
    public var value: String? {
        guard hasValue else {
            return nil
        }
        return proto.value
    }
    @objc
    public var hasValue: Bool {
        return proto.hasValue
    }

    public var type: SSKProtoDataMessageContactEmailType? {
        guard hasType else {
            return nil
        }
        return SSKProtoDataMessageContactEmailTypeWrap(proto.type)
    }
    // This "unwrapped" accessor should only be used if the "has value" accessor has already been checked.
    @objc
    public var unwrappedType: SSKProtoDataMessageContactEmailType {
        if !hasType {
            // TODO: We could make this a crashing assert.
            owsFailDebug("Unsafe unwrap of missing optional: Email.type.")
        }
        return SSKProtoDataMessageContactEmailTypeWrap(proto.type)
    }
    @objc
    public var hasType: Bool {
        return proto.hasType
    }

    @objc
    public var label: String? {
        guard hasLabel else {
            return nil
        }
        return proto.label
    }
    @objc
    public var hasLabel: Bool {
        return proto.hasLabel
    }

    public var hasUnknownFields: Bool {
        return !proto.unknownFields.data.isEmpty
    }
    public var unknownFields: SwiftProtobuf.UnknownStorage? {
        guard hasUnknownFields else { return nil }
        return proto.unknownFields
    }

    private init(proto: SignalServiceProtos_DataMessage.Contact.Email) {
        self.proto = proto
    }

    @objc
    public func serializedData() throws -> Data {
        return try self.proto.serializedData()
    }

    @objc
    public convenience init(serializedData: Data) throws {
        let proto = try SignalServiceProtos_DataMessage.Contact.Email(serializedData: serializedData)
        try self.init(proto)
    }

    fileprivate convenience init(_ proto: SignalServiceProtos_DataMessage.Contact.Email) throws {
        // MARK: - Begin Validation Logic for SSKProtoDataMessageContactEmail -

        // MARK: - End Validation Logic for SSKProtoDataMessageContactEmail -

        self.init(proto: proto)
    }

    public required convenience init(from decoder: Swift.Decoder) throws {
        let singleValueContainer = try decoder.singleValueContainer()
        let serializedData = try singleValueContainer.decode(Data.self)
        try self.init(serializedData: serializedData)
    }
    public func encode(to encoder: Swift.Encoder) throws {
        var singleValueContainer = encoder.singleValueContainer()
        try singleValueContainer.encode(try serializedData())
    }

    @objc
    public override var debugDescription: String {
        return "\(proto)"
    }
}

#if DEBUG

extension SSKProtoDataMessageContactEmail {
    @objc
    public func serializedDataIgnoringErrors() -> Data? {
        return try! self.serializedData()
    }
}

extension SSKProtoDataMessageContactEmail.SSKProtoDataMessageContactEmailBuilder {
    @objc
    public func buildIgnoringErrors() -> SSKProtoDataMessageContactEmail? {
        return try! self.build()
    }
}

#endif

// MARK: - SSKProtoDataMessageContactPostalAddressType

@objc
public enum SSKProtoDataMessageContactPostalAddressType: Int32 {
    case home = 1
    case work = 2
    case custom = 3
}

private func SSKProtoDataMessageContactPostalAddressTypeWrap(_ value: SignalServiceProtos_DataMessage.Contact.PostalAddress.TypeEnum) -> SSKProtoDataMessageContactPostalAddressType {
    switch value {
    case .home: return .home
    case .work: return .work
    case .custom: return .custom
    }
}

private func SSKProtoDataMessageContactPostalAddressTypeUnwrap(_ value: SSKProtoDataMessageContactPostalAddressType) -> SignalServiceProtos_DataMessage.Contact.PostalAddress.TypeEnum {
    switch value {
    case .home: return .home
    case .work: return .work
    case .custom: return .custom
    }
}

// MARK: - SSKProtoDataMessageContactPostalAddress

@objc
public class SSKProtoDataMessageContactPostalAddress: NSObject, Codable {

    // MARK: - SSKProtoDataMessageContactPostalAddressBuilder

    @objc
    public class func builder() -> SSKProtoDataMessageContactPostalAddressBuilder {
        return SSKProtoDataMessageContactPostalAddressBuilder()
    }

    // asBuilder() constructs a builder that reflects the proto's contents.
    @objc
    public func asBuilder() -> SSKProtoDataMessageContactPostalAddressBuilder {
        let builder = SSKProtoDataMessageContactPostalAddressBuilder()
        if let _value = type {
            builder.setType(_value)
        }
        if let _value = label {
            builder.setLabel(_value)
        }
        if let _value = street {
            builder.setStreet(_value)
        }
        if let _value = pobox {
            builder.setPobox(_value)
        }
        if let _value = neighborhood {
            builder.setNeighborhood(_value)
        }
        if let _value = city {
            builder.setCity(_value)
        }
        if let _value = region {
            builder.setRegion(_value)
        }
        if let _value = postcode {
            builder.setPostcode(_value)
        }
        if let _value = country {
            builder.setCountry(_value)
        }
        if let _value = unknownFields {
            builder.setUnknownFields(_value)
        }
        return builder
    }

    @objc
    public class SSKProtoDataMessageContactPostalAddressBuilder: NSObject {

        private var proto = SignalServiceProtos_DataMessage.Contact.PostalAddress()

        @objc
        fileprivate override init() {}

        @objc
        public func setType(_ valueParam: SSKProtoDataMessageContactPostalAddressType) {
            proto.type = SSKProtoDataMessageContactPostalAddressTypeUnwrap(valueParam)
        }

        @objc
        @available(swift, obsoleted: 1.0)
        public func setLabel(_ valueParam: String?) {
            guard let valueParam = valueParam else { return }
            proto.label = valueParam
        }

        public func setLabel(_ valueParam: String) {
            proto.label = valueParam
        }

        @objc
        @available(swift, obsoleted: 1.0)
        public func setStreet(_ valueParam: String?) {
            guard let valueParam = valueParam else { return }
            proto.street = valueParam
        }

        public func setStreet(_ valueParam: String) {
            proto.street = valueParam
        }

        @objc
        @available(swift, obsoleted: 1.0)
        public func setPobox(_ valueParam: String?) {
            guard let valueParam = valueParam else { return }
            proto.pobox = valueParam
        }

        public func setPobox(_ valueParam: String) {
            proto.pobox = valueParam
        }

        @objc
        @available(swift, obsoleted: 1.0)
        public func setNeighborhood(_ valueParam: String?) {
            guard let valueParam = valueParam else { return }
            proto.neighborhood = valueParam
        }

        public func setNeighborhood(_ valueParam: String) {
            proto.neighborhood = valueParam
        }

        @objc
        @available(swift, obsoleted: 1.0)
        public func setCity(_ valueParam: String?) {
            guard let valueParam = valueParam else { return }
            proto.city = valueParam
        }

        public func setCity(_ valueParam: String) {
            proto.city = valueParam
        }

        @objc
        @available(swift, obsoleted: 1.0)
        public func setRegion(_ valueParam: String?) {
            guard let valueParam = valueParam else { return }
            proto.region = valueParam
        }

        public func setRegion(_ valueParam: String) {
            proto.region = valueParam
        }

        @objc
        @available(swift, obsoleted: 1.0)
        public func setPostcode(_ valueParam: String?) {
            guard let valueParam = valueParam else { return }
            proto.postcode = valueParam
        }

        public func setPostcode(_ valueParam: String) {
            proto.postcode = valueParam
        }

        @objc
        @available(swift, obsoleted: 1.0)
        public func setCountry(_ valueParam: String?) {
            guard let valueParam = valueParam else { return }
            proto.country = valueParam
        }

        public func setCountry(_ valueParam: String) {
            proto.country = valueParam
        }

        public func setUnknownFields(_ unknownFields: SwiftProtobuf.UnknownStorage) {
            proto.unknownFields = unknownFields
        }

        @objc
        public func build() throws -> SSKProtoDataMessageContactPostalAddress {
            return try SSKProtoDataMessageContactPostalAddress(proto)
        }

        @objc
        public func buildSerializedData() throws -> Data {
            return try SSKProtoDataMessageContactPostalAddress(proto).serializedData()
        }
    }

    fileprivate let proto: SignalServiceProtos_DataMessage.Contact.PostalAddress

    public var type: SSKProtoDataMessageContactPostalAddressType? {
        guard hasType else {
            return nil
        }
        return SSKProtoDataMessageContactPostalAddressTypeWrap(proto.type)
    }
    // This "unwrapped" accessor should only be used if the "has value" accessor has already been checked.
    @objc
    public var unwrappedType: SSKProtoDataMessageContactPostalAddressType {
        if !hasType {
            // TODO: We could make this a crashing assert.
            owsFailDebug("Unsafe unwrap of missing optional: PostalAddress.type.")
        }
        return SSKProtoDataMessageContactPostalAddressTypeWrap(proto.type)
    }
    @objc
    public var hasType: Bool {
        return proto.hasType
    }

    @objc
    public var label: String? {
        guard hasLabel else {
            return nil
        }
        return proto.label
    }
    @objc
    public var hasLabel: Bool {
        return proto.hasLabel
    }

    @objc
    public var street: String? {
        guard hasStreet else {
            return nil
        }
        return proto.street
    }
    @objc
    public var hasStreet: Bool {
        return proto.hasStreet
    }

    @objc
    public var pobox: String? {
        guard hasPobox else {
            return nil
        }
        return proto.pobox
    }
    @objc
    public var hasPobox: Bool {
        return proto.hasPobox
    }

    @objc
    public var neighborhood: String? {
        guard hasNeighborhood else {
            return nil
        }
        return proto.neighborhood
    }
    @objc
    public var hasNeighborhood: Bool {
        return proto.hasNeighborhood
    }

    @objc
    public var city: String? {
        guard hasCity else {
            return nil
        }
        return proto.city
    }
    @objc
    public var hasCity: Bool {
        return proto.hasCity
    }

    @objc
    public var region: String? {
        guard hasRegion else {
            return nil
        }
        return proto.region
    }
    @objc
    public var hasRegion: Bool {
        return proto.hasRegion
    }

    @objc
    public var postcode: String? {
        guard hasPostcode else {
            return nil
        }
        return proto.postcode
    }
    @objc
    public var hasPostcode: Bool {
        return proto.hasPostcode
    }

    @objc
    public var country: String? {
        guard hasCountry else {
            return nil
        }
        return proto.country
    }
    @objc
    public var hasCountry: Bool {
        return proto.hasCountry
    }

    public var hasUnknownFields: Bool {
        return !proto.unknownFields.data.isEmpty
    }
    public var unknownFields: SwiftProtobuf.UnknownStorage? {
        guard hasUnknownFields else { return nil }
        return proto.unknownFields
    }

    private init(proto: SignalServiceProtos_DataMessage.Contact.PostalAddress) {
        self.proto = proto
    }

    @objc
    public func serializedData() throws -> Data {
        return try self.proto.serializedData()
    }

    @objc
    public convenience init(serializedData: Data) throws {
        let proto = try SignalServiceProtos_DataMessage.Contact.PostalAddress(serializedData: serializedData)
        try self.init(proto)
    }

    fileprivate convenience init(_ proto: SignalServiceProtos_DataMessage.Contact.PostalAddress) throws {
        // MARK: - Begin Validation Logic for SSKProtoDataMessageContactPostalAddress -

        // MARK: - End Validation Logic for SSKProtoDataMessageContactPostalAddress -

        self.init(proto: proto)
    }

    public required convenience init(from decoder: Swift.Decoder) throws {
        let singleValueContainer = try decoder.singleValueContainer()
        let serializedData = try singleValueContainer.decode(Data.self)
        try self.init(serializedData: serializedData)
    }
    public func encode(to encoder: Swift.Encoder) throws {
        var singleValueContainer = encoder.singleValueContainer()
        try singleValueContainer.encode(try serializedData())
    }

    @objc
    public override var debugDescription: String {
        return "\(proto)"
    }
}

#if DEBUG

extension SSKProtoDataMessageContactPostalAddress {
    @objc
    public func serializedDataIgnoringErrors() -> Data? {
        return try! self.serializedData()
    }
}

extension SSKProtoDataMessageContactPostalAddress.SSKProtoDataMessageContactPostalAddressBuilder {
    @objc
    public func buildIgnoringErrors() -> SSKProtoDataMessageContactPostalAddress? {
        return try! self.build()
    }
}

#endif

// MARK: - SSKProtoDataMessageContactAvatar

@objc
public class SSKProtoDataMessageContactAvatar: NSObject, Codable {

    // MARK: - SSKProtoDataMessageContactAvatarBuilder

    @objc
    public class func builder() -> SSKProtoDataMessageContactAvatarBuilder {
        return SSKProtoDataMessageContactAvatarBuilder()
    }

    // asBuilder() constructs a builder that reflects the proto's contents.
    @objc
    public func asBuilder() -> SSKProtoDataMessageContactAvatarBuilder {
        let builder = SSKProtoDataMessageContactAvatarBuilder()
        if let _value = avatar {
            builder.setAvatar(_value)
        }
        if hasIsProfile {
            builder.setIsProfile(isProfile)
        }
        if let _value = unknownFields {
            builder.setUnknownFields(_value)
        }
        return builder
    }

    @objc
    public class SSKProtoDataMessageContactAvatarBuilder: NSObject {

        private var proto = SignalServiceProtos_DataMessage.Contact.Avatar()

        @objc
        fileprivate override init() {}

        @objc
        @available(swift, obsoleted: 1.0)
        public func setAvatar(_ valueParam: SSKProtoAttachmentPointer?) {
            guard let valueParam = valueParam else { return }
            proto.avatar = valueParam.proto
        }

        public func setAvatar(_ valueParam: SSKProtoAttachmentPointer) {
            proto.avatar = valueParam.proto
        }

        @objc
        public func setIsProfile(_ valueParam: Bool) {
            proto.isProfile = valueParam
        }

        public func setUnknownFields(_ unknownFields: SwiftProtobuf.UnknownStorage) {
            proto.unknownFields = unknownFields
        }

        @objc
        public func build() throws -> SSKProtoDataMessageContactAvatar {
            return try SSKProtoDataMessageContactAvatar(proto)
        }

        @objc
        public func buildSerializedData() throws -> Data {
            return try SSKProtoDataMessageContactAvatar(proto).serializedData()
        }
    }

    fileprivate let proto: SignalServiceProtos_DataMessage.Contact.Avatar

    @objc
    public let avatar: SSKProtoAttachmentPointer?

    @objc
    public var isProfile: Bool {
        return proto.isProfile
    }
    @objc
    public var hasIsProfile: Bool {
        return proto.hasIsProfile
    }

    public var hasUnknownFields: Bool {
        return !proto.unknownFields.data.isEmpty
    }
    public var unknownFields: SwiftProtobuf.UnknownStorage? {
        guard hasUnknownFields else { return nil }
        return proto.unknownFields
    }

    private init(proto: SignalServiceProtos_DataMessage.Contact.Avatar,
                 avatar: SSKProtoAttachmentPointer?) {
        self.proto = proto
        self.avatar = avatar
    }

    @objc
    public func serializedData() throws -> Data {
        return try self.proto.serializedData()
    }

    @objc
    public convenience init(serializedData: Data) throws {
        let proto = try SignalServiceProtos_DataMessage.Contact.Avatar(serializedData: serializedData)
        try self.init(proto)
    }

    fileprivate convenience init(_ proto: SignalServiceProtos_DataMessage.Contact.Avatar) throws {
        var avatar: SSKProtoAttachmentPointer?
        if proto.hasAvatar {
            avatar = try SSKProtoAttachmentPointer(proto.avatar)
        }

        // MARK: - Begin Validation Logic for SSKProtoDataMessageContactAvatar -

        // MARK: - End Validation Logic for SSKProtoDataMessageContactAvatar -

        self.init(proto: proto,
                  avatar: avatar)
    }

    public required convenience init(from decoder: Swift.Decoder) throws {
        let singleValueContainer = try decoder.singleValueContainer()
        let serializedData = try singleValueContainer.decode(Data.self)
        try self.init(serializedData: serializedData)
    }
    public func encode(to encoder: Swift.Encoder) throws {
        var singleValueContainer = encoder.singleValueContainer()
        try singleValueContainer.encode(try serializedData())
    }

    @objc
    public override var debugDescription: String {
        return "\(proto)"
    }
}

#if DEBUG

extension SSKProtoDataMessageContactAvatar {
    @objc
    public func serializedDataIgnoringErrors() -> Data? {
        return try! self.serializedData()
    }
}

extension SSKProtoDataMessageContactAvatar.SSKProtoDataMessageContactAvatarBuilder {
    @objc
    public func buildIgnoringErrors() -> SSKProtoDataMessageContactAvatar? {
        return try! self.build()
    }
}

#endif

// MARK: - SSKProtoDataMessageContact

@objc
public class SSKProtoDataMessageContact: NSObject, Codable {

    // MARK: - SSKProtoDataMessageContactBuilder

    @objc
    public class func builder() -> SSKProtoDataMessageContactBuilder {
        return SSKProtoDataMessageContactBuilder()
    }

    // asBuilder() constructs a builder that reflects the proto's contents.
    @objc
    public func asBuilder() -> SSKProtoDataMessageContactBuilder {
        let builder = SSKProtoDataMessageContactBuilder()
        if let _value = name {
            builder.setName(_value)
        }
        builder.setNumber(number)
        builder.setEmail(email)
        builder.setAddress(address)
        if let _value = avatar {
            builder.setAvatar(_value)
        }
        if let _value = organization {
            builder.setOrganization(_value)
        }
        if let _value = unknownFields {
            builder.setUnknownFields(_value)
        }
        return builder
    }

    @objc
    public class SSKProtoDataMessageContactBuilder: NSObject {

        private var proto = SignalServiceProtos_DataMessage.Contact()

        @objc
        fileprivate override init() {}

        @objc
        @available(swift, obsoleted: 1.0)
        public func setName(_ valueParam: SSKProtoDataMessageContactName?) {
            guard let valueParam = valueParam else { return }
            proto.name = valueParam.proto
        }

        public func setName(_ valueParam: SSKProtoDataMessageContactName) {
            proto.name = valueParam.proto
        }

        @objc
        public func addNumber(_ valueParam: SSKProtoDataMessageContactPhone) {
            var items = proto.number
            items.append(valueParam.proto)
            proto.number = items
        }

        @objc
        public func setNumber(_ wrappedItems: [SSKProtoDataMessageContactPhone]) {
            proto.number = wrappedItems.map { $0.proto }
        }

        @objc
        public func addEmail(_ valueParam: SSKProtoDataMessageContactEmail) {
            var items = proto.email
            items.append(valueParam.proto)
            proto.email = items
        }

        @objc
        public func setEmail(_ wrappedItems: [SSKProtoDataMessageContactEmail]) {
            proto.email = wrappedItems.map { $0.proto }
        }

        @objc
        public func addAddress(_ valueParam: SSKProtoDataMessageContactPostalAddress) {
            var items = proto.address
            items.append(valueParam.proto)
            proto.address = items
        }

        @objc
        public func setAddress(_ wrappedItems: [SSKProtoDataMessageContactPostalAddress]) {
            proto.address = wrappedItems.map { $0.proto }
        }

        @objc
        @available(swift, obsoleted: 1.0)
        public func setAvatar(_ valueParam: SSKProtoDataMessageContactAvatar?) {
            guard let valueParam = valueParam else { return }
            proto.avatar = valueParam.proto
        }

        public func setAvatar(_ valueParam: SSKProtoDataMessageContactAvatar) {
            proto.avatar = valueParam.proto
        }

        @objc
        @available(swift, obsoleted: 1.0)
        public func setOrganization(_ valueParam: String?) {
            guard let valueParam = valueParam else { return }
            proto.organization = valueParam
        }

        public func setOrganization(_ valueParam: String) {
            proto.organization = valueParam
        }

        public func setUnknownFields(_ unknownFields: SwiftProtobuf.UnknownStorage) {
            proto.unknownFields = unknownFields
        }

        @objc
        public func build() throws -> SSKProtoDataMessageContact {
            return try SSKProtoDataMessageContact(proto)
        }

        @objc
        public func buildSerializedData() throws -> Data {
            return try SSKProtoDataMessageContact(proto).serializedData()
        }
    }

    fileprivate let proto: SignalServiceProtos_DataMessage.Contact

    @objc
    public let name: SSKProtoDataMessageContactName?

    @objc
    public let number: [SSKProtoDataMessageContactPhone]

    @objc
    public let email: [SSKProtoDataMessageContactEmail]

    @objc
    public let address: [SSKProtoDataMessageContactPostalAddress]

    @objc
    public let avatar: SSKProtoDataMessageContactAvatar?

    @objc
    public var organization: String? {
        guard hasOrganization else {
            return nil
        }
        return proto.organization
    }
    @objc
    public var hasOrganization: Bool {
        return proto.hasOrganization
    }

    public var hasUnknownFields: Bool {
        return !proto.unknownFields.data.isEmpty
    }
    public var unknownFields: SwiftProtobuf.UnknownStorage? {
        guard hasUnknownFields else { return nil }
        return proto.unknownFields
    }

    private init(proto: SignalServiceProtos_DataMessage.Contact,
                 name: SSKProtoDataMessageContactName?,
                 number: [SSKProtoDataMessageContactPhone],
                 email: [SSKProtoDataMessageContactEmail],
                 address: [SSKProtoDataMessageContactPostalAddress],
                 avatar: SSKProtoDataMessageContactAvatar?) {
        self.proto = proto
        self.name = name
        self.number = number
        self.email = email
        self.address = address
        self.avatar = avatar
    }

    @objc
    public func serializedData() throws -> Data {
        return try self.proto.serializedData()
    }

    @objc
    public convenience init(serializedData: Data) throws {
        let proto = try SignalServiceProtos_DataMessage.Contact(serializedData: serializedData)
        try self.init(proto)
    }

    fileprivate convenience init(_ proto: SignalServiceProtos_DataMessage.Contact) throws {
        var name: SSKProtoDataMessageContactName?
        if proto.hasName {
            name = try SSKProtoDataMessageContactName(proto.name)
        }

        var number: [SSKProtoDataMessageContactPhone] = []
        number = try proto.number.map { try SSKProtoDataMessageContactPhone($0) }

        var email: [SSKProtoDataMessageContactEmail] = []
        email = try proto.email.map { try SSKProtoDataMessageContactEmail($0) }

        var address: [SSKProtoDataMessageContactPostalAddress] = []
        address = try proto.address.map { try SSKProtoDataMessageContactPostalAddress($0) }

        var avatar: SSKProtoDataMessageContactAvatar?
        if proto.hasAvatar {
            avatar = try SSKProtoDataMessageContactAvatar(proto.avatar)
        }

        // MARK: - Begin Validation Logic for SSKProtoDataMessageContact -

        // MARK: - End Validation Logic for SSKProtoDataMessageContact -

        self.init(proto: proto,
                  name: name,
                  number: number,
                  email: email,
                  address: address,
                  avatar: avatar)
    }

    public required convenience init(from decoder: Swift.Decoder) throws {
        let singleValueContainer = try decoder.singleValueContainer()
        let serializedData = try singleValueContainer.decode(Data.self)
        try self.init(serializedData: serializedData)
    }
    public func encode(to encoder: Swift.Encoder) throws {
        var singleValueContainer = encoder.singleValueContainer()
        try singleValueContainer.encode(try serializedData())
    }

    @objc
    public override var debugDescription: String {
        return "\(proto)"
    }
}

#if DEBUG

extension SSKProtoDataMessageContact {
    @objc
    public func serializedDataIgnoringErrors() -> Data? {
        return try! self.serializedData()
    }
}

extension SSKProtoDataMessageContact.SSKProtoDataMessageContactBuilder {
    @objc
    public func buildIgnoringErrors() -> SSKProtoDataMessageContact? {
        return try! self.build()
    }
}

#endif

// MARK: - SSKProtoDataMessagePreview

@objc
public class SSKProtoDataMessagePreview: NSObject, Codable {

    // MARK: - SSKProtoDataMessagePreviewBuilder

    @objc
    public class func builder(url: String) -> SSKProtoDataMessagePreviewBuilder {
        return SSKProtoDataMessagePreviewBuilder(url: url)
    }

    // asBuilder() constructs a builder that reflects the proto's contents.
    @objc
    public func asBuilder() -> SSKProtoDataMessagePreviewBuilder {
        let builder = SSKProtoDataMessagePreviewBuilder(url: url)
        if let _value = title {
            builder.setTitle(_value)
        }
        if let _value = image {
            builder.setImage(_value)
        }
        if let _value = unknownFields {
            builder.setUnknownFields(_value)
        }
        return builder
    }

    @objc
    public class SSKProtoDataMessagePreviewBuilder: NSObject {

        private var proto = SignalServiceProtos_DataMessage.Preview()

        @objc
        fileprivate override init() {}

        @objc
        fileprivate init(url: String) {
            super.init()

            setUrl(url)
        }

        @objc
        @available(swift, obsoleted: 1.0)
        public func setUrl(_ valueParam: String?) {
            guard let valueParam = valueParam else { return }
            proto.url = valueParam
        }

        public func setUrl(_ valueParam: String) {
            proto.url = valueParam
        }

        @objc
        @available(swift, obsoleted: 1.0)
        public func setTitle(_ valueParam: String?) {
            guard let valueParam = valueParam else { return }
            proto.title = valueParam
        }

        public func setTitle(_ valueParam: String) {
            proto.title = valueParam
        }

        @objc
        @available(swift, obsoleted: 1.0)
        public func setImage(_ valueParam: SSKProtoAttachmentPointer?) {
            guard let valueParam = valueParam else { return }
            proto.image = valueParam.proto
        }

        public func setImage(_ valueParam: SSKProtoAttachmentPointer) {
            proto.image = valueParam.proto
        }

        public func setUnknownFields(_ unknownFields: SwiftProtobuf.UnknownStorage) {
            proto.unknownFields = unknownFields
        }

        @objc
        public func build() throws -> SSKProtoDataMessagePreview {
            return try SSKProtoDataMessagePreview(proto)
        }

        @objc
        public func buildSerializedData() throws -> Data {
            return try SSKProtoDataMessagePreview(proto).serializedData()
        }
    }

    fileprivate let proto: SignalServiceProtos_DataMessage.Preview

    @objc
    public let url: String

    @objc
    public let image: SSKProtoAttachmentPointer?

    @objc
    public var title: String? {
        guard hasTitle else {
            return nil
        }
        return proto.title
    }
    @objc
    public var hasTitle: Bool {
        return proto.hasTitle
    }

    public var hasUnknownFields: Bool {
        return !proto.unknownFields.data.isEmpty
    }
    public var unknownFields: SwiftProtobuf.UnknownStorage? {
        guard hasUnknownFields else { return nil }
        return proto.unknownFields
    }

    private init(proto: SignalServiceProtos_DataMessage.Preview,
                 url: String,
                 image: SSKProtoAttachmentPointer?) {
        self.proto = proto
        self.url = url
        self.image = image
    }

    @objc
    public func serializedData() throws -> Data {
        return try self.proto.serializedData()
    }

    @objc
    public convenience init(serializedData: Data) throws {
        let proto = try SignalServiceProtos_DataMessage.Preview(serializedData: serializedData)
        try self.init(proto)
    }

    fileprivate convenience init(_ proto: SignalServiceProtos_DataMessage.Preview) throws {
        guard proto.hasURL else {
            throw SSKProtoError.invalidProtobuf(description: "\(Self.logTag) missing required field: url")
        }
        let url = proto.url

        var image: SSKProtoAttachmentPointer?
        if proto.hasImage {
            image = try SSKProtoAttachmentPointer(proto.image)
        }

        // MARK: - Begin Validation Logic for SSKProtoDataMessagePreview -

        // MARK: - End Validation Logic for SSKProtoDataMessagePreview -

        self.init(proto: proto,
                  url: url,
                  image: image)
    }

    public required convenience init(from decoder: Swift.Decoder) throws {
        let singleValueContainer = try decoder.singleValueContainer()
        let serializedData = try singleValueContainer.decode(Data.self)
        try self.init(serializedData: serializedData)
    }
    public func encode(to encoder: Swift.Encoder) throws {
        var singleValueContainer = encoder.singleValueContainer()
        try singleValueContainer.encode(try serializedData())
    }

    @objc
    public override var debugDescription: String {
        return "\(proto)"
    }
}

#if DEBUG

extension SSKProtoDataMessagePreview {
    @objc
    public func serializedDataIgnoringErrors() -> Data? {
        return try! self.serializedData()
    }
}

extension SSKProtoDataMessagePreview.SSKProtoDataMessagePreviewBuilder {
    @objc
    public func buildIgnoringErrors() -> SSKProtoDataMessagePreview? {
        return try! self.build()
    }
}

#endif

// MARK: - SSKProtoDataMessageSticker

@objc
public class SSKProtoDataMessageSticker: NSObject, Codable {

    // MARK: - SSKProtoDataMessageStickerBuilder

    @objc
    public class func builder(packID: Data, packKey: Data, stickerID: UInt32, data: SSKProtoAttachmentPointer) -> SSKProtoDataMessageStickerBuilder {
        return SSKProtoDataMessageStickerBuilder(packID: packID, packKey: packKey, stickerID: stickerID, data: data)
    }

    // asBuilder() constructs a builder that reflects the proto's contents.
    @objc
    public func asBuilder() -> SSKProtoDataMessageStickerBuilder {
        let builder = SSKProtoDataMessageStickerBuilder(packID: packID, packKey: packKey, stickerID: stickerID, data: data)
        if let _value = unknownFields {
            builder.setUnknownFields(_value)
        }
        return builder
    }

    @objc
    public class SSKProtoDataMessageStickerBuilder: NSObject {

        private var proto = SignalServiceProtos_DataMessage.Sticker()

        @objc
        fileprivate override init() {}

        @objc
        fileprivate init(packID: Data, packKey: Data, stickerID: UInt32, data: SSKProtoAttachmentPointer) {
            super.init()

            setPackID(packID)
            setPackKey(packKey)
            setStickerID(stickerID)
            setData(data)
        }

        @objc
        @available(swift, obsoleted: 1.0)
        public func setPackID(_ valueParam: Data?) {
            guard let valueParam = valueParam else { return }
            proto.packID = valueParam
        }

        public func setPackID(_ valueParam: Data) {
            proto.packID = valueParam
        }

        @objc
        @available(swift, obsoleted: 1.0)
        public func setPackKey(_ valueParam: Data?) {
            guard let valueParam = valueParam else { return }
            proto.packKey = valueParam
        }

        public func setPackKey(_ valueParam: Data) {
            proto.packKey = valueParam
        }

        @objc
        public func setStickerID(_ valueParam: UInt32) {
            proto.stickerID = valueParam
        }

        @objc
        @available(swift, obsoleted: 1.0)
        public func setData(_ valueParam: SSKProtoAttachmentPointer?) {
            guard let valueParam = valueParam else { return }
            proto.data = valueParam.proto
        }

        public func setData(_ valueParam: SSKProtoAttachmentPointer) {
            proto.data = valueParam.proto
        }

        public func setUnknownFields(_ unknownFields: SwiftProtobuf.UnknownStorage) {
            proto.unknownFields = unknownFields
        }

        @objc
        public func build() throws -> SSKProtoDataMessageSticker {
            return try SSKProtoDataMessageSticker(proto)
        }

        @objc
        public func buildSerializedData() throws -> Data {
            return try SSKProtoDataMessageSticker(proto).serializedData()
        }
    }

    fileprivate let proto: SignalServiceProtos_DataMessage.Sticker

    @objc
    public let packID: Data

    @objc
    public let packKey: Data

    @objc
    public let stickerID: UInt32

    @objc
    public let data: SSKProtoAttachmentPointer

    public var hasUnknownFields: Bool {
        return !proto.unknownFields.data.isEmpty
    }
    public var unknownFields: SwiftProtobuf.UnknownStorage? {
        guard hasUnknownFields else { return nil }
        return proto.unknownFields
    }

    private init(proto: SignalServiceProtos_DataMessage.Sticker,
                 packID: Data,
                 packKey: Data,
                 stickerID: UInt32,
                 data: SSKProtoAttachmentPointer) {
        self.proto = proto
        self.packID = packID
        self.packKey = packKey
        self.stickerID = stickerID
        self.data = data
    }

    @objc
    public func serializedData() throws -> Data {
        return try self.proto.serializedData()
    }

    @objc
    public convenience init(serializedData: Data) throws {
        let proto = try SignalServiceProtos_DataMessage.Sticker(serializedData: serializedData)
        try self.init(proto)
    }

    fileprivate convenience init(_ proto: SignalServiceProtos_DataMessage.Sticker) throws {
        guard proto.hasPackID else {
            throw SSKProtoError.invalidProtobuf(description: "\(Self.logTag) missing required field: packID")
        }
        let packID = proto.packID

        guard proto.hasPackKey else {
            throw SSKProtoError.invalidProtobuf(description: "\(Self.logTag) missing required field: packKey")
        }
        let packKey = proto.packKey

        guard proto.hasStickerID else {
            throw SSKProtoError.invalidProtobuf(description: "\(Self.logTag) missing required field: stickerID")
        }
        let stickerID = proto.stickerID

        guard proto.hasData else {
            throw SSKProtoError.invalidProtobuf(description: "\(Self.logTag) missing required field: data")
        }
        let data = try SSKProtoAttachmentPointer(proto.data)

        // MARK: - Begin Validation Logic for SSKProtoDataMessageSticker -

        // MARK: - End Validation Logic for SSKProtoDataMessageSticker -

        self.init(proto: proto,
                  packID: packID,
                  packKey: packKey,
                  stickerID: stickerID,
                  data: data)
    }

    public required convenience init(from decoder: Swift.Decoder) throws {
        let singleValueContainer = try decoder.singleValueContainer()
        let serializedData = try singleValueContainer.decode(Data.self)
        try self.init(serializedData: serializedData)
    }
    public func encode(to encoder: Swift.Encoder) throws {
        var singleValueContainer = encoder.singleValueContainer()
        try singleValueContainer.encode(try serializedData())
    }

    @objc
    public override var debugDescription: String {
        return "\(proto)"
    }
}

#if DEBUG

extension SSKProtoDataMessageSticker {
    @objc
    public func serializedDataIgnoringErrors() -> Data? {
        return try! self.serializedData()
    }
}

extension SSKProtoDataMessageSticker.SSKProtoDataMessageStickerBuilder {
    @objc
    public func buildIgnoringErrors() -> SSKProtoDataMessageSticker? {
        return try! self.build()
    }
}

#endif

// MARK: - SSKProtoDataMessageReaction

@objc
public class SSKProtoDataMessageReaction: NSObject, Codable {

    // MARK: - SSKProtoDataMessageReactionBuilder

    @objc
    public class func builder(emoji: String, remove: Bool, timestamp: UInt64) -> SSKProtoDataMessageReactionBuilder {
        return SSKProtoDataMessageReactionBuilder(emoji: emoji, remove: remove, timestamp: timestamp)
    }

    // asBuilder() constructs a builder that reflects the proto's contents.
    @objc
    public func asBuilder() -> SSKProtoDataMessageReactionBuilder {
        let builder = SSKProtoDataMessageReactionBuilder(emoji: emoji, remove: remove, timestamp: timestamp)
        if let _value = authorE164 {
            builder.setAuthorE164(_value)
        }
        if let _value = authorUuid {
            builder.setAuthorUuid(_value)
        }
        if let _value = unknownFields {
            builder.setUnknownFields(_value)
        }
        return builder
    }

    @objc
    public class SSKProtoDataMessageReactionBuilder: NSObject {

        private var proto = SignalServiceProtos_DataMessage.Reaction()

        @objc
        fileprivate override init() {}

        @objc
        fileprivate init(emoji: String, remove: Bool, timestamp: UInt64) {
            super.init()

            setEmoji(emoji)
            setRemove(remove)
            setTimestamp(timestamp)
        }

        @objc
        @available(swift, obsoleted: 1.0)
        public func setEmoji(_ valueParam: String?) {
            guard let valueParam = valueParam else { return }
            proto.emoji = valueParam
        }

        public func setEmoji(_ valueParam: String) {
            proto.emoji = valueParam
        }

        @objc
        public func setRemove(_ valueParam: Bool) {
            proto.remove = valueParam
        }

        @objc
        @available(swift, obsoleted: 1.0)
        public func setAuthorE164(_ valueParam: String?) {
            guard let valueParam = valueParam else { return }
            proto.authorE164 = valueParam
        }

        public func setAuthorE164(_ valueParam: String) {
            proto.authorE164 = valueParam
        }

        @objc
        @available(swift, obsoleted: 1.0)
        public func setAuthorUuid(_ valueParam: String?) {
            guard let valueParam = valueParam else { return }
            proto.authorUuid = valueParam
        }

        public func setAuthorUuid(_ valueParam: String) {
            proto.authorUuid = valueParam
        }

        @objc
        public func setTimestamp(_ valueParam: UInt64) {
            proto.timestamp = valueParam
        }

        public func setUnknownFields(_ unknownFields: SwiftProtobuf.UnknownStorage) {
            proto.unknownFields = unknownFields
        }

        @objc
        public func build() throws -> SSKProtoDataMessageReaction {
            return try SSKProtoDataMessageReaction(proto)
        }

        @objc
        public func buildSerializedData() throws -> Data {
            return try SSKProtoDataMessageReaction(proto).serializedData()
        }
    }

    fileprivate let proto: SignalServiceProtos_DataMessage.Reaction

    @objc
    public let emoji: String

    @objc
    public let remove: Bool

    @objc
    public let timestamp: UInt64

    @objc
    public var authorE164: String? {
        guard hasAuthorE164 else {
            return nil
        }
        return proto.authorE164
    }
    @objc
    public var hasAuthorE164: Bool {
        return proto.hasAuthorE164
    }

    @objc
    public var authorUuid: String? {
        guard hasAuthorUuid else {
            return nil
        }
        return proto.authorUuid
    }
    @objc
    public var hasAuthorUuid: Bool {
        return proto.hasAuthorUuid
    }

    @objc
    public var hasValidAuthor: Bool {
        return authorAddress != nil
    }
    @objc
    public var authorAddress: SignalServiceAddress? {
        guard hasAuthorE164 || hasAuthorUuid else { return nil }

        let uuidString: String? = {
            guard hasAuthorUuid else { return nil }

            guard let authorUuid = authorUuid else {
                owsFailDebug("authorUuid was unexpectedly nil")
                return nil
            }

            return authorUuid
        }()

        let phoneNumber: String? = {
            guard hasAuthorE164 else {
                // Shouldn’t happen in prod yet
                assert(FeatureFlags.allowUUIDOnlyContacts)
                return nil
            }

            guard let authorE164 = authorE164 else {
                owsFailDebug("authorE164 was unexpectedly nil")
                return nil
            }

            guard !authorE164.isEmpty else {
                owsFailDebug("authorE164 was unexpectedly empty")
                return nil
            }

            return authorE164
        }()

        let address = SignalServiceAddress(uuidString: uuidString, phoneNumber: phoneNumber)
        guard address.isValid else {
            owsFailDebug("address was unexpectedly invalid")
            return nil
        }

        return address
    }

    public var hasUnknownFields: Bool {
        return !proto.unknownFields.data.isEmpty
    }
    public var unknownFields: SwiftProtobuf.UnknownStorage? {
        guard hasUnknownFields else { return nil }
        return proto.unknownFields
    }

    private init(proto: SignalServiceProtos_DataMessage.Reaction,
                 emoji: String,
                 remove: Bool,
                 timestamp: UInt64) {
        self.proto = proto
        self.emoji = emoji
        self.remove = remove
        self.timestamp = timestamp
    }

    @objc
    public func serializedData() throws -> Data {
        return try self.proto.serializedData()
    }

    @objc
    public convenience init(serializedData: Data) throws {
        let proto = try SignalServiceProtos_DataMessage.Reaction(serializedData: serializedData)
        try self.init(proto)
    }

    fileprivate convenience init(_ proto: SignalServiceProtos_DataMessage.Reaction) throws {
        guard proto.hasEmoji else {
            throw SSKProtoError.invalidProtobuf(description: "\(Self.logTag) missing required field: emoji")
        }
        let emoji = proto.emoji

        guard proto.hasRemove else {
            throw SSKProtoError.invalidProtobuf(description: "\(Self.logTag) missing required field: remove")
        }
        let remove = proto.remove

        guard proto.hasTimestamp else {
            throw SSKProtoError.invalidProtobuf(description: "\(Self.logTag) missing required field: timestamp")
        }
        let timestamp = proto.timestamp

        // MARK: - Begin Validation Logic for SSKProtoDataMessageReaction -

        // MARK: - End Validation Logic for SSKProtoDataMessageReaction -

        self.init(proto: proto,
                  emoji: emoji,
                  remove: remove,
                  timestamp: timestamp)
    }

    public required convenience init(from decoder: Swift.Decoder) throws {
        let singleValueContainer = try decoder.singleValueContainer()
        let serializedData = try singleValueContainer.decode(Data.self)
        try self.init(serializedData: serializedData)
    }
    public func encode(to encoder: Swift.Encoder) throws {
        var singleValueContainer = encoder.singleValueContainer()
        try singleValueContainer.encode(try serializedData())
    }

    @objc
    public override var debugDescription: String {
        return "\(proto)"
    }
}

#if DEBUG

extension SSKProtoDataMessageReaction {
    @objc
    public func serializedDataIgnoringErrors() -> Data? {
        return try! self.serializedData()
    }
}

extension SSKProtoDataMessageReaction.SSKProtoDataMessageReactionBuilder {
    @objc
    public func buildIgnoringErrors() -> SSKProtoDataMessageReaction? {
        return try! self.build()
    }
}

#endif

// MARK: - SSKProtoDataMessageDelete

@objc
public class SSKProtoDataMessageDelete: NSObject, Codable {

    // MARK: - SSKProtoDataMessageDeleteBuilder

    @objc
    public class func builder(targetSentTimestamp: UInt64) -> SSKProtoDataMessageDeleteBuilder {
        return SSKProtoDataMessageDeleteBuilder(targetSentTimestamp: targetSentTimestamp)
    }

    // asBuilder() constructs a builder that reflects the proto's contents.
    @objc
    public func asBuilder() -> SSKProtoDataMessageDeleteBuilder {
        let builder = SSKProtoDataMessageDeleteBuilder(targetSentTimestamp: targetSentTimestamp)
        if let _value = unknownFields {
            builder.setUnknownFields(_value)
        }
        return builder
    }

    @objc
    public class SSKProtoDataMessageDeleteBuilder: NSObject {

        private var proto = SignalServiceProtos_DataMessage.Delete()

        @objc
        fileprivate override init() {}

        @objc
        fileprivate init(targetSentTimestamp: UInt64) {
            super.init()

            setTargetSentTimestamp(targetSentTimestamp)
        }

        @objc
        public func setTargetSentTimestamp(_ valueParam: UInt64) {
            proto.targetSentTimestamp = valueParam
        }

        public func setUnknownFields(_ unknownFields: SwiftProtobuf.UnknownStorage) {
            proto.unknownFields = unknownFields
        }

        @objc
        public func build() throws -> SSKProtoDataMessageDelete {
            return try SSKProtoDataMessageDelete(proto)
        }

        @objc
        public func buildSerializedData() throws -> Data {
            return try SSKProtoDataMessageDelete(proto).serializedData()
        }
    }

    fileprivate let proto: SignalServiceProtos_DataMessage.Delete

    @objc
    public let targetSentTimestamp: UInt64

    public var hasUnknownFields: Bool {
        return !proto.unknownFields.data.isEmpty
    }
    public var unknownFields: SwiftProtobuf.UnknownStorage? {
        guard hasUnknownFields else { return nil }
        return proto.unknownFields
    }

    private init(proto: SignalServiceProtos_DataMessage.Delete,
                 targetSentTimestamp: UInt64) {
        self.proto = proto
        self.targetSentTimestamp = targetSentTimestamp
    }

    @objc
    public func serializedData() throws -> Data {
        return try self.proto.serializedData()
    }

    @objc
    public convenience init(serializedData: Data) throws {
        let proto = try SignalServiceProtos_DataMessage.Delete(serializedData: serializedData)
        try self.init(proto)
    }

    fileprivate convenience init(_ proto: SignalServiceProtos_DataMessage.Delete) throws {
        guard proto.hasTargetSentTimestamp else {
            throw SSKProtoError.invalidProtobuf(description: "\(Self.logTag) missing required field: targetSentTimestamp")
        }
        let targetSentTimestamp = proto.targetSentTimestamp

        // MARK: - Begin Validation Logic for SSKProtoDataMessageDelete -

        // MARK: - End Validation Logic for SSKProtoDataMessageDelete -

        self.init(proto: proto,
                  targetSentTimestamp: targetSentTimestamp)
    }

    public required convenience init(from decoder: Swift.Decoder) throws {
        let singleValueContainer = try decoder.singleValueContainer()
        let serializedData = try singleValueContainer.decode(Data.self)
        try self.init(serializedData: serializedData)
    }
    public func encode(to encoder: Swift.Encoder) throws {
        var singleValueContainer = encoder.singleValueContainer()
        try singleValueContainer.encode(try serializedData())
    }

    @objc
    public override var debugDescription: String {
        return "\(proto)"
    }
}

#if DEBUG

extension SSKProtoDataMessageDelete {
    @objc
    public func serializedDataIgnoringErrors() -> Data? {
        return try! self.serializedData()
    }
}

extension SSKProtoDataMessageDelete.SSKProtoDataMessageDeleteBuilder {
    @objc
    public func buildIgnoringErrors() -> SSKProtoDataMessageDelete? {
        return try! self.build()
    }
}

#endif

// MARK: - SSKProtoDataMessageFlags

@objc
public enum SSKProtoDataMessageFlags: Int32 {
    case endSession = 1
    case expirationTimerUpdate = 2
    case profileKeyUpdate = 4
}

private func SSKProtoDataMessageFlagsWrap(_ value: SignalServiceProtos_DataMessage.Flags) -> SSKProtoDataMessageFlags {
    switch value {
    case .endSession: return .endSession
    case .expirationTimerUpdate: return .expirationTimerUpdate
    case .profileKeyUpdate: return .profileKeyUpdate
    }
}

private func SSKProtoDataMessageFlagsUnwrap(_ value: SSKProtoDataMessageFlags) -> SignalServiceProtos_DataMessage.Flags {
    switch value {
    case .endSession: return .endSession
    case .expirationTimerUpdate: return .expirationTimerUpdate
    case .profileKeyUpdate: return .profileKeyUpdate
    }
}

// MARK: - SSKProtoDataMessageProtocolVersion

@objc
public enum SSKProtoDataMessageProtocolVersion: Int32 {
    case initial = 0
    case messageTimers = 1
    case viewOnce = 2
    case viewOnceVideo = 3
    case reactions = 4
    case cdnSelectorAttachments = 5
}

private func SSKProtoDataMessageProtocolVersionWrap(_ value: SignalServiceProtos_DataMessage.ProtocolVersion) -> SSKProtoDataMessageProtocolVersion {
    switch value {
    case .initial: return .initial
    case .messageTimers: return .messageTimers
    case .viewOnce: return .viewOnce
    case .viewOnceVideo: return .viewOnceVideo
    case .reactions: return .reactions
    case .cdnSelectorAttachments: return .cdnSelectorAttachments
    }
}

private func SSKProtoDataMessageProtocolVersionUnwrap(_ value: SSKProtoDataMessageProtocolVersion) -> SignalServiceProtos_DataMessage.ProtocolVersion {
    switch value {
    case .initial: return .initial
    case .messageTimers: return .messageTimers
    case .viewOnce: return .viewOnce
    case .viewOnceVideo: return .viewOnceVideo
    case .reactions: return .reactions
    case .cdnSelectorAttachments: return .cdnSelectorAttachments
    }
}

// MARK: - SSKProtoDataMessage

@objc
public class SSKProtoDataMessage: NSObject, Codable {

    // MARK: - SSKProtoDataMessageBuilder

    @objc
    public class func builder() -> SSKProtoDataMessageBuilder {
        return SSKProtoDataMessageBuilder()
    }

    // asBuilder() constructs a builder that reflects the proto's contents.
    @objc
    public func asBuilder() -> SSKProtoDataMessageBuilder {
        let builder = SSKProtoDataMessageBuilder()
        if let _value = body {
            builder.setBody(_value)
        }
        builder.setAttachments(attachments)
        if let _value = group {
            builder.setGroup(_value)
        }
        if let _value = groupV2 {
            builder.setGroupV2(_value)
        }
        if hasFlags {
            builder.setFlags(flags)
        }
        if hasExpireTimer {
            builder.setExpireTimer(expireTimer)
        }
        if let _value = profileKey {
            builder.setProfileKey(_value)
        }
        if hasTimestamp {
            builder.setTimestamp(timestamp)
        }
        if let _value = quote {
            builder.setQuote(_value)
        }
        builder.setContact(contact)
        builder.setPreview(preview)
        if let _value = sticker {
            builder.setSticker(_value)
        }
        if hasRequiredProtocolVersion {
            builder.setRequiredProtocolVersion(requiredProtocolVersion)
        }
        if hasIsViewOnce {
            builder.setIsViewOnce(isViewOnce)
        }
        if let _value = reaction {
            builder.setReaction(_value)
        }
        if let _value = delete {
            builder.setDelete(_value)
        }
        if let _value = unknownFields {
            builder.setUnknownFields(_value)
        }
        return builder
    }

    @objc
    public class SSKProtoDataMessageBuilder: NSObject {

        private var proto = SignalServiceProtos_DataMessage()

        @objc
        fileprivate override init() {}

        @objc
        @available(swift, obsoleted: 1.0)
        public func setBody(_ valueParam: String?) {
            guard let valueParam = valueParam else { return }
            proto.body = valueParam
        }

        public func setBody(_ valueParam: String) {
            proto.body = valueParam
        }

        @objc
        public func addAttachments(_ valueParam: SSKProtoAttachmentPointer) {
            var items = proto.attachments
            items.append(valueParam.proto)
            proto.attachments = items
        }

        @objc
        public func setAttachments(_ wrappedItems: [SSKProtoAttachmentPointer]) {
            proto.attachments = wrappedItems.map { $0.proto }
        }

        @objc
        @available(swift, obsoleted: 1.0)
        public func setGroup(_ valueParam: SSKProtoGroupContext?) {
            guard let valueParam = valueParam else { return }
            proto.group = valueParam.proto
        }

        public func setGroup(_ valueParam: SSKProtoGroupContext) {
            proto.group = valueParam.proto
        }

        @objc
        @available(swift, obsoleted: 1.0)
        public func setGroupV2(_ valueParam: SSKProtoGroupContextV2?) {
            guard let valueParam = valueParam else { return }
            proto.groupV2 = valueParam.proto
        }

        public func setGroupV2(_ valueParam: SSKProtoGroupContextV2) {
            proto.groupV2 = valueParam.proto
        }

        @objc
        public func setFlags(_ valueParam: UInt32) {
            proto.flags = valueParam
        }

        @objc
        public func setExpireTimer(_ valueParam: UInt32) {
            proto.expireTimer = valueParam
        }

        @objc
        @available(swift, obsoleted: 1.0)
        public func setProfileKey(_ valueParam: Data?) {
            guard let valueParam = valueParam else { return }
            proto.profileKey = valueParam
        }

        public func setProfileKey(_ valueParam: Data) {
            proto.profileKey = valueParam
        }

        @objc
        public func setTimestamp(_ valueParam: UInt64) {
            proto.timestamp = valueParam
        }

        @objc
        @available(swift, obsoleted: 1.0)
        public func setQuote(_ valueParam: SSKProtoDataMessageQuote?) {
            guard let valueParam = valueParam else { return }
            proto.quote = valueParam.proto
        }

        public func setQuote(_ valueParam: SSKProtoDataMessageQuote) {
            proto.quote = valueParam.proto
        }

        @objc
        public func addContact(_ valueParam: SSKProtoDataMessageContact) {
            var items = proto.contact
            items.append(valueParam.proto)
            proto.contact = items
        }

        @objc
        public func setContact(_ wrappedItems: [SSKProtoDataMessageContact]) {
            proto.contact = wrappedItems.map { $0.proto }
        }

        @objc
        public func addPreview(_ valueParam: SSKProtoDataMessagePreview) {
            var items = proto.preview
            items.append(valueParam.proto)
            proto.preview = items
        }

        @objc
        public func setPreview(_ wrappedItems: [SSKProtoDataMessagePreview]) {
            proto.preview = wrappedItems.map { $0.proto }
        }

        @objc
        @available(swift, obsoleted: 1.0)
        public func setSticker(_ valueParam: SSKProtoDataMessageSticker?) {
            guard let valueParam = valueParam else { return }
            proto.sticker = valueParam.proto
        }

        public func setSticker(_ valueParam: SSKProtoDataMessageSticker) {
            proto.sticker = valueParam.proto
        }

        @objc
        public func setRequiredProtocolVersion(_ valueParam: UInt32) {
            proto.requiredProtocolVersion = valueParam
        }

        @objc
        public func setIsViewOnce(_ valueParam: Bool) {
            proto.isViewOnce = valueParam
        }

        @objc
        @available(swift, obsoleted: 1.0)
        public func setReaction(_ valueParam: SSKProtoDataMessageReaction?) {
            guard let valueParam = valueParam else { return }
            proto.reaction = valueParam.proto
        }

        public func setReaction(_ valueParam: SSKProtoDataMessageReaction) {
            proto.reaction = valueParam.proto
        }

        @objc
        @available(swift, obsoleted: 1.0)
        public func setDelete(_ valueParam: SSKProtoDataMessageDelete?) {
            guard let valueParam = valueParam else { return }
            proto.delete = valueParam.proto
        }

        public func setDelete(_ valueParam: SSKProtoDataMessageDelete) {
            proto.delete = valueParam.proto
        }

        public func setUnknownFields(_ unknownFields: SwiftProtobuf.UnknownStorage) {
            proto.unknownFields = unknownFields
        }

        @objc
        public func build() throws -> SSKProtoDataMessage {
            return try SSKProtoDataMessage(proto)
        }

        @objc
        public func buildSerializedData() throws -> Data {
            return try SSKProtoDataMessage(proto).serializedData()
        }
    }

    fileprivate let proto: SignalServiceProtos_DataMessage

    @objc
    public let attachments: [SSKProtoAttachmentPointer]

    @objc
    public let group: SSKProtoGroupContext?

    @objc
    public let groupV2: SSKProtoGroupContextV2?

    @objc
    public let quote: SSKProtoDataMessageQuote?

    @objc
    public let contact: [SSKProtoDataMessageContact]

    @objc
    public let preview: [SSKProtoDataMessagePreview]

    @objc
    public let sticker: SSKProtoDataMessageSticker?

    @objc
    public let reaction: SSKProtoDataMessageReaction?

    @objc
    public let delete: SSKProtoDataMessageDelete?

    @objc
    public var body: String? {
        guard hasBody else {
            return nil
        }
        return proto.body
    }
    @objc
    public var hasBody: Bool {
        return proto.hasBody
    }

    @objc
    public var flags: UInt32 {
        return proto.flags
    }
    @objc
    public var hasFlags: Bool {
        return proto.hasFlags
    }

    @objc
    public var expireTimer: UInt32 {
        return proto.expireTimer
    }
    @objc
    public var hasExpireTimer: Bool {
        return proto.hasExpireTimer
    }

    @objc
    public var profileKey: Data? {
        guard hasProfileKey else {
            return nil
        }
        return proto.profileKey
    }
    @objc
    public var hasProfileKey: Bool {
        return proto.hasProfileKey
    }

    @objc
    public var timestamp: UInt64 {
        return proto.timestamp
    }
    @objc
    public var hasTimestamp: Bool {
        return proto.hasTimestamp
    }

    @objc
    public var requiredProtocolVersion: UInt32 {
        return proto.requiredProtocolVersion
    }
    @objc
    public var hasRequiredProtocolVersion: Bool {
        return proto.hasRequiredProtocolVersion
    }

    @objc
    public var isViewOnce: Bool {
        return proto.isViewOnce
    }
    @objc
    public var hasIsViewOnce: Bool {
        return proto.hasIsViewOnce
    }

    public var hasUnknownFields: Bool {
        return !proto.unknownFields.data.isEmpty
    }
    public var unknownFields: SwiftProtobuf.UnknownStorage? {
        guard hasUnknownFields else { return nil }
        return proto.unknownFields
    }

    private init(proto: SignalServiceProtos_DataMessage,
                 attachments: [SSKProtoAttachmentPointer],
                 group: SSKProtoGroupContext?,
                 groupV2: SSKProtoGroupContextV2?,
                 quote: SSKProtoDataMessageQuote?,
                 contact: [SSKProtoDataMessageContact],
                 preview: [SSKProtoDataMessagePreview],
                 sticker: SSKProtoDataMessageSticker?,
                 reaction: SSKProtoDataMessageReaction?,
                 delete: SSKProtoDataMessageDelete?) {
        self.proto = proto
        self.attachments = attachments
        self.group = group
        self.groupV2 = groupV2
        self.quote = quote
        self.contact = contact
        self.preview = preview
        self.sticker = sticker
        self.reaction = reaction
        self.delete = delete
    }

    @objc
    public func serializedData() throws -> Data {
        return try self.proto.serializedData()
    }

    @objc
    public convenience init(serializedData: Data) throws {
        let proto = try SignalServiceProtos_DataMessage(serializedData: serializedData)
        try self.init(proto)
    }

    fileprivate convenience init(_ proto: SignalServiceProtos_DataMessage) throws {
        var attachments: [SSKProtoAttachmentPointer] = []
        attachments = try proto.attachments.map { try SSKProtoAttachmentPointer($0) }

        var group: SSKProtoGroupContext?
        if proto.hasGroup {
            group = try SSKProtoGroupContext(proto.group)
        }

        var groupV2: SSKProtoGroupContextV2?
        if proto.hasGroupV2 {
            groupV2 = try SSKProtoGroupContextV2(proto.groupV2)
        }

        var quote: SSKProtoDataMessageQuote?
        if proto.hasQuote {
            quote = try SSKProtoDataMessageQuote(proto.quote)
        }

        var contact: [SSKProtoDataMessageContact] = []
        contact = try proto.contact.map { try SSKProtoDataMessageContact($0) }

        var preview: [SSKProtoDataMessagePreview] = []
        preview = try proto.preview.map { try SSKProtoDataMessagePreview($0) }

        var sticker: SSKProtoDataMessageSticker?
        if proto.hasSticker {
            sticker = try SSKProtoDataMessageSticker(proto.sticker)
        }

        var reaction: SSKProtoDataMessageReaction?
        if proto.hasReaction {
            reaction = try SSKProtoDataMessageReaction(proto.reaction)
        }

        var delete: SSKProtoDataMessageDelete?
        if proto.hasDelete {
            delete = try SSKProtoDataMessageDelete(proto.delete)
        }

        // MARK: - Begin Validation Logic for SSKProtoDataMessage -

        // MARK: - End Validation Logic for SSKProtoDataMessage -

        self.init(proto: proto,
                  attachments: attachments,
                  group: group,
                  groupV2: groupV2,
                  quote: quote,
                  contact: contact,
                  preview: preview,
                  sticker: sticker,
                  reaction: reaction,
                  delete: delete)
    }

    public required convenience init(from decoder: Swift.Decoder) throws {
        let singleValueContainer = try decoder.singleValueContainer()
        let serializedData = try singleValueContainer.decode(Data.self)
        try self.init(serializedData: serializedData)
    }
    public func encode(to encoder: Swift.Encoder) throws {
        var singleValueContainer = encoder.singleValueContainer()
        try singleValueContainer.encode(try serializedData())
    }

    @objc
    public override var debugDescription: String {
        return "\(proto)"
    }
}

#if DEBUG

extension SSKProtoDataMessage {
    @objc
    public func serializedDataIgnoringErrors() -> Data? {
        return try! self.serializedData()
    }
}

extension SSKProtoDataMessage.SSKProtoDataMessageBuilder {
    @objc
    public func buildIgnoringErrors() -> SSKProtoDataMessage? {
        return try! self.build()
    }
}

#endif

// MARK: - SSKProtoNullMessage

@objc
public class SSKProtoNullMessage: NSObject, Codable {

    // MARK: - SSKProtoNullMessageBuilder

    @objc
    public class func builder() -> SSKProtoNullMessageBuilder {
        return SSKProtoNullMessageBuilder()
    }

    // asBuilder() constructs a builder that reflects the proto's contents.
    @objc
    public func asBuilder() -> SSKProtoNullMessageBuilder {
        let builder = SSKProtoNullMessageBuilder()
        if let _value = padding {
            builder.setPadding(_value)
        }
        if let _value = unknownFields {
            builder.setUnknownFields(_value)
        }
        return builder
    }

    @objc
    public class SSKProtoNullMessageBuilder: NSObject {

        private var proto = SignalServiceProtos_NullMessage()

        @objc
        fileprivate override init() {}

        @objc
        @available(swift, obsoleted: 1.0)
        public func setPadding(_ valueParam: Data?) {
            guard let valueParam = valueParam else { return }
            proto.padding = valueParam
        }

        public func setPadding(_ valueParam: Data) {
            proto.padding = valueParam
        }

        public func setUnknownFields(_ unknownFields: SwiftProtobuf.UnknownStorage) {
            proto.unknownFields = unknownFields
        }

        @objc
        public func build() throws -> SSKProtoNullMessage {
            return try SSKProtoNullMessage(proto)
        }

        @objc
        public func buildSerializedData() throws -> Data {
            return try SSKProtoNullMessage(proto).serializedData()
        }
    }

    fileprivate let proto: SignalServiceProtos_NullMessage

    @objc
    public var padding: Data? {
        guard hasPadding else {
            return nil
        }
        return proto.padding
    }
    @objc
    public var hasPadding: Bool {
        return proto.hasPadding
    }

    public var hasUnknownFields: Bool {
        return !proto.unknownFields.data.isEmpty
    }
    public var unknownFields: SwiftProtobuf.UnknownStorage? {
        guard hasUnknownFields else { return nil }
        return proto.unknownFields
    }

    private init(proto: SignalServiceProtos_NullMessage) {
        self.proto = proto
    }

    @objc
    public func serializedData() throws -> Data {
        return try self.proto.serializedData()
    }

    @objc
    public convenience init(serializedData: Data) throws {
        let proto = try SignalServiceProtos_NullMessage(serializedData: serializedData)
        try self.init(proto)
    }

    fileprivate convenience init(_ proto: SignalServiceProtos_NullMessage) throws {
        // MARK: - Begin Validation Logic for SSKProtoNullMessage -

        // MARK: - End Validation Logic for SSKProtoNullMessage -

        self.init(proto: proto)
    }

    public required convenience init(from decoder: Swift.Decoder) throws {
        let singleValueContainer = try decoder.singleValueContainer()
        let serializedData = try singleValueContainer.decode(Data.self)
        try self.init(serializedData: serializedData)
    }
    public func encode(to encoder: Swift.Encoder) throws {
        var singleValueContainer = encoder.singleValueContainer()
        try singleValueContainer.encode(try serializedData())
    }

    @objc
    public override var debugDescription: String {
        return "\(proto)"
    }
}

#if DEBUG

extension SSKProtoNullMessage {
    @objc
    public func serializedDataIgnoringErrors() -> Data? {
        return try! self.serializedData()
    }
}

extension SSKProtoNullMessage.SSKProtoNullMessageBuilder {
    @objc
    public func buildIgnoringErrors() -> SSKProtoNullMessage? {
        return try! self.build()
    }
}

#endif

// MARK: - SSKProtoReceiptMessageType

@objc
public enum SSKProtoReceiptMessageType: Int32 {
    case delivery = 0
    case read = 1
}

private func SSKProtoReceiptMessageTypeWrap(_ value: SignalServiceProtos_ReceiptMessage.TypeEnum) -> SSKProtoReceiptMessageType {
    switch value {
    case .delivery: return .delivery
    case .read: return .read
    }
}

private func SSKProtoReceiptMessageTypeUnwrap(_ value: SSKProtoReceiptMessageType) -> SignalServiceProtos_ReceiptMessage.TypeEnum {
    switch value {
    case .delivery: return .delivery
    case .read: return .read
    }
}

// MARK: - SSKProtoReceiptMessage

@objc
public class SSKProtoReceiptMessage: NSObject, Codable {

    // MARK: - SSKProtoReceiptMessageBuilder

    @objc
    public class func builder() -> SSKProtoReceiptMessageBuilder {
        return SSKProtoReceiptMessageBuilder()
    }

    // asBuilder() constructs a builder that reflects the proto's contents.
    @objc
    public func asBuilder() -> SSKProtoReceiptMessageBuilder {
        let builder = SSKProtoReceiptMessageBuilder()
        if let _value = type {
            builder.setType(_value)
        }
        builder.setTimestamp(timestamp)
        if let _value = unknownFields {
            builder.setUnknownFields(_value)
        }
        return builder
    }

    @objc
    public class SSKProtoReceiptMessageBuilder: NSObject {

        private var proto = SignalServiceProtos_ReceiptMessage()

        @objc
        fileprivate override init() {}

        @objc
        public func setType(_ valueParam: SSKProtoReceiptMessageType) {
            proto.type = SSKProtoReceiptMessageTypeUnwrap(valueParam)
        }

        @objc
        public func addTimestamp(_ valueParam: UInt64) {
            var items = proto.timestamp
            items.append(valueParam)
            proto.timestamp = items
        }

        @objc
        public func setTimestamp(_ wrappedItems: [UInt64]) {
            proto.timestamp = wrappedItems
        }

        public func setUnknownFields(_ unknownFields: SwiftProtobuf.UnknownStorage) {
            proto.unknownFields = unknownFields
        }

        @objc
        public func build() throws -> SSKProtoReceiptMessage {
            return try SSKProtoReceiptMessage(proto)
        }

        @objc
        public func buildSerializedData() throws -> Data {
            return try SSKProtoReceiptMessage(proto).serializedData()
        }
    }

    fileprivate let proto: SignalServiceProtos_ReceiptMessage

    public var type: SSKProtoReceiptMessageType? {
        guard hasType else {
            return nil
        }
        return SSKProtoReceiptMessageTypeWrap(proto.type)
    }
    // This "unwrapped" accessor should only be used if the "has value" accessor has already been checked.
    @objc
    public var unwrappedType: SSKProtoReceiptMessageType {
        if !hasType {
            // TODO: We could make this a crashing assert.
            owsFailDebug("Unsafe unwrap of missing optional: ReceiptMessage.type.")
        }
        return SSKProtoReceiptMessageTypeWrap(proto.type)
    }
    @objc
    public var hasType: Bool {
        return proto.hasType
    }

    @objc
    public var timestamp: [UInt64] {
        return proto.timestamp
    }

    public var hasUnknownFields: Bool {
        return !proto.unknownFields.data.isEmpty
    }
    public var unknownFields: SwiftProtobuf.UnknownStorage? {
        guard hasUnknownFields else { return nil }
        return proto.unknownFields
    }

    private init(proto: SignalServiceProtos_ReceiptMessage) {
        self.proto = proto
    }

    @objc
    public func serializedData() throws -> Data {
        return try self.proto.serializedData()
    }

    @objc
    public convenience init(serializedData: Data) throws {
        let proto = try SignalServiceProtos_ReceiptMessage(serializedData: serializedData)
        try self.init(proto)
    }

    fileprivate convenience init(_ proto: SignalServiceProtos_ReceiptMessage) throws {
        // MARK: - Begin Validation Logic for SSKProtoReceiptMessage -

        // MARK: - End Validation Logic for SSKProtoReceiptMessage -

        self.init(proto: proto)
    }

    public required convenience init(from decoder: Swift.Decoder) throws {
        let singleValueContainer = try decoder.singleValueContainer()
        let serializedData = try singleValueContainer.decode(Data.self)
        try self.init(serializedData: serializedData)
    }
    public func encode(to encoder: Swift.Encoder) throws {
        var singleValueContainer = encoder.singleValueContainer()
        try singleValueContainer.encode(try serializedData())
    }

    @objc
    public override var debugDescription: String {
        return "\(proto)"
    }
}

#if DEBUG

extension SSKProtoReceiptMessage {
    @objc
    public func serializedDataIgnoringErrors() -> Data? {
        return try! self.serializedData()
    }
}

extension SSKProtoReceiptMessage.SSKProtoReceiptMessageBuilder {
    @objc
    public func buildIgnoringErrors() -> SSKProtoReceiptMessage? {
        return try! self.build()
    }
}

#endif

// MARK: - SSKProtoVerifiedState

@objc
public enum SSKProtoVerifiedState: Int32 {
    case `default` = 0
    case verified = 1
    case unverified = 2
}

private func SSKProtoVerifiedStateWrap(_ value: SignalServiceProtos_Verified.State) -> SSKProtoVerifiedState {
    switch value {
    case .default: return .default
    case .verified: return .verified
    case .unverified: return .unverified
    }
}

private func SSKProtoVerifiedStateUnwrap(_ value: SSKProtoVerifiedState) -> SignalServiceProtos_Verified.State {
    switch value {
    case .default: return .default
    case .verified: return .verified
    case .unverified: return .unverified
    }
}

// MARK: - SSKProtoVerified

@objc
public class SSKProtoVerified: NSObject, Codable {

    // MARK: - SSKProtoVerifiedBuilder

    @objc
    public class func builder() -> SSKProtoVerifiedBuilder {
        return SSKProtoVerifiedBuilder()
    }

    // asBuilder() constructs a builder that reflects the proto's contents.
    @objc
    public func asBuilder() -> SSKProtoVerifiedBuilder {
        let builder = SSKProtoVerifiedBuilder()
        if let _value = destinationE164 {
            builder.setDestinationE164(_value)
        }
        if let _value = destinationUuid {
            builder.setDestinationUuid(_value)
        }
        if let _value = identityKey {
            builder.setIdentityKey(_value)
        }
        if let _value = state {
            builder.setState(_value)
        }
        if let _value = nullMessage {
            builder.setNullMessage(_value)
        }
        if let _value = unknownFields {
            builder.setUnknownFields(_value)
        }
        return builder
    }

    @objc
    public class SSKProtoVerifiedBuilder: NSObject {

        private var proto = SignalServiceProtos_Verified()

        @objc
        fileprivate override init() {}

        @objc
        @available(swift, obsoleted: 1.0)
        public func setDestinationE164(_ valueParam: String?) {
            guard let valueParam = valueParam else { return }
            proto.destinationE164 = valueParam
        }

        public func setDestinationE164(_ valueParam: String) {
            proto.destinationE164 = valueParam
        }

        @objc
        @available(swift, obsoleted: 1.0)
        public func setDestinationUuid(_ valueParam: String?) {
            guard let valueParam = valueParam else { return }
            proto.destinationUuid = valueParam
        }

        public func setDestinationUuid(_ valueParam: String) {
            proto.destinationUuid = valueParam
        }

        @objc
        @available(swift, obsoleted: 1.0)
        public func setIdentityKey(_ valueParam: Data?) {
            guard let valueParam = valueParam else { return }
            proto.identityKey = valueParam
        }

        public func setIdentityKey(_ valueParam: Data) {
            proto.identityKey = valueParam
        }

        @objc
        public func setState(_ valueParam: SSKProtoVerifiedState) {
            proto.state = SSKProtoVerifiedStateUnwrap(valueParam)
        }

        @objc
        @available(swift, obsoleted: 1.0)
        public func setNullMessage(_ valueParam: Data?) {
            guard let valueParam = valueParam else { return }
            proto.nullMessage = valueParam
        }

        public func setNullMessage(_ valueParam: Data) {
            proto.nullMessage = valueParam
        }

        public func setUnknownFields(_ unknownFields: SwiftProtobuf.UnknownStorage) {
            proto.unknownFields = unknownFields
        }

        @objc
        public func build() throws -> SSKProtoVerified {
            return try SSKProtoVerified(proto)
        }

        @objc
        public func buildSerializedData() throws -> Data {
            return try SSKProtoVerified(proto).serializedData()
        }
    }

    fileprivate let proto: SignalServiceProtos_Verified

    @objc
    public var destinationE164: String? {
        guard hasDestinationE164 else {
            return nil
        }
        return proto.destinationE164
    }
    @objc
    public var hasDestinationE164: Bool {
        return proto.hasDestinationE164
    }

    @objc
    public var destinationUuid: String? {
        guard hasDestinationUuid else {
            return nil
        }
        return proto.destinationUuid
    }
    @objc
    public var hasDestinationUuid: Bool {
        return proto.hasDestinationUuid
    }

    @objc
    public var identityKey: Data? {
        guard hasIdentityKey else {
            return nil
        }
        return proto.identityKey
    }
    @objc
    public var hasIdentityKey: Bool {
        return proto.hasIdentityKey
    }

    public var state: SSKProtoVerifiedState? {
        guard hasState else {
            return nil
        }
        return SSKProtoVerifiedStateWrap(proto.state)
    }
    // This "unwrapped" accessor should only be used if the "has value" accessor has already been checked.
    @objc
    public var unwrappedState: SSKProtoVerifiedState {
        if !hasState {
            // TODO: We could make this a crashing assert.
            owsFailDebug("Unsafe unwrap of missing optional: Verified.state.")
        }
        return SSKProtoVerifiedStateWrap(proto.state)
    }
    @objc
    public var hasState: Bool {
        return proto.hasState
    }

    @objc
    public var nullMessage: Data? {
        guard hasNullMessage else {
            return nil
        }
        return proto.nullMessage
    }
    @objc
    public var hasNullMessage: Bool {
        return proto.hasNullMessage
    }

    @objc
    public var hasValidDestination: Bool {
        return destinationAddress != nil
    }
    @objc
    public var destinationAddress: SignalServiceAddress? {
        guard hasDestinationE164 || hasDestinationUuid else { return nil }

        let uuidString: String? = {
            guard hasDestinationUuid else { return nil }

            guard let destinationUuid = destinationUuid else {
                owsFailDebug("destinationUuid was unexpectedly nil")
                return nil
            }

            return destinationUuid
        }()

        let phoneNumber: String? = {
            guard hasDestinationE164 else {
                // Shouldn’t happen in prod yet
                assert(FeatureFlags.allowUUIDOnlyContacts)
                return nil
            }

            guard let destinationE164 = destinationE164 else {
                owsFailDebug("destinationE164 was unexpectedly nil")
                return nil
            }

            guard !destinationE164.isEmpty else {
                owsFailDebug("destinationE164 was unexpectedly empty")
                return nil
            }

            return destinationE164
        }()

        let address = SignalServiceAddress(uuidString: uuidString, phoneNumber: phoneNumber)
        guard address.isValid else {
            owsFailDebug("address was unexpectedly invalid")
            return nil
        }

        return address
    }

    public var hasUnknownFields: Bool {
        return !proto.unknownFields.data.isEmpty
    }
    public var unknownFields: SwiftProtobuf.UnknownStorage? {
        guard hasUnknownFields else { return nil }
        return proto.unknownFields
    }

    private init(proto: SignalServiceProtos_Verified) {
        self.proto = proto
    }

    @objc
    public func serializedData() throws -> Data {
        return try self.proto.serializedData()
    }

    @objc
    public convenience init(serializedData: Data) throws {
        let proto = try SignalServiceProtos_Verified(serializedData: serializedData)
        try self.init(proto)
    }

    fileprivate convenience init(_ proto: SignalServiceProtos_Verified) throws {
        // MARK: - Begin Validation Logic for SSKProtoVerified -

        // MARK: - End Validation Logic for SSKProtoVerified -

        self.init(proto: proto)
    }

    public required convenience init(from decoder: Swift.Decoder) throws {
        let singleValueContainer = try decoder.singleValueContainer()
        let serializedData = try singleValueContainer.decode(Data.self)
        try self.init(serializedData: serializedData)
    }
    public func encode(to encoder: Swift.Encoder) throws {
        var singleValueContainer = encoder.singleValueContainer()
        try singleValueContainer.encode(try serializedData())
    }

    @objc
    public override var debugDescription: String {
        return "\(proto)"
    }
}

#if DEBUG

extension SSKProtoVerified {
    @objc
    public func serializedDataIgnoringErrors() -> Data? {
        return try! self.serializedData()
    }
}

extension SSKProtoVerified.SSKProtoVerifiedBuilder {
    @objc
    public func buildIgnoringErrors() -> SSKProtoVerified? {
        return try! self.build()
    }
}

#endif

// MARK: - SSKProtoSyncMessageSentUnidentifiedDeliveryStatus

@objc
public class SSKProtoSyncMessageSentUnidentifiedDeliveryStatus: NSObject, Codable {

    // MARK: - SSKProtoSyncMessageSentUnidentifiedDeliveryStatusBuilder

    @objc
    public class func builder() -> SSKProtoSyncMessageSentUnidentifiedDeliveryStatusBuilder {
        return SSKProtoSyncMessageSentUnidentifiedDeliveryStatusBuilder()
    }

    // asBuilder() constructs a builder that reflects the proto's contents.
    @objc
    public func asBuilder() -> SSKProtoSyncMessageSentUnidentifiedDeliveryStatusBuilder {
        let builder = SSKProtoSyncMessageSentUnidentifiedDeliveryStatusBuilder()
        if let _value = destinationE164 {
            builder.setDestinationE164(_value)
        }
        if let _value = destinationUuid {
            builder.setDestinationUuid(_value)
        }
        if hasUnidentified {
            builder.setUnidentified(unidentified)
        }
        if let _value = unknownFields {
            builder.setUnknownFields(_value)
        }
        return builder
    }

    @objc
    public class SSKProtoSyncMessageSentUnidentifiedDeliveryStatusBuilder: NSObject {

        private var proto = SignalServiceProtos_SyncMessage.Sent.UnidentifiedDeliveryStatus()

        @objc
        fileprivate override init() {}

        @objc
        @available(swift, obsoleted: 1.0)
        public func setDestinationE164(_ valueParam: String?) {
            guard let valueParam = valueParam else { return }
            proto.destinationE164 = valueParam
        }

        public func setDestinationE164(_ valueParam: String) {
            proto.destinationE164 = valueParam
        }

        @objc
        @available(swift, obsoleted: 1.0)
        public func setDestinationUuid(_ valueParam: String?) {
            guard let valueParam = valueParam else { return }
            proto.destinationUuid = valueParam
        }

        public func setDestinationUuid(_ valueParam: String) {
            proto.destinationUuid = valueParam
        }

        @objc
        public func setUnidentified(_ valueParam: Bool) {
            proto.unidentified = valueParam
        }

        public func setUnknownFields(_ unknownFields: SwiftProtobuf.UnknownStorage) {
            proto.unknownFields = unknownFields
        }

        @objc
        public func build() throws -> SSKProtoSyncMessageSentUnidentifiedDeliveryStatus {
            return try SSKProtoSyncMessageSentUnidentifiedDeliveryStatus(proto)
        }

        @objc
        public func buildSerializedData() throws -> Data {
            return try SSKProtoSyncMessageSentUnidentifiedDeliveryStatus(proto).serializedData()
        }
    }

    fileprivate let proto: SignalServiceProtos_SyncMessage.Sent.UnidentifiedDeliveryStatus

    @objc
    public var destinationE164: String? {
        guard hasDestinationE164 else {
            return nil
        }
        return proto.destinationE164
    }
    @objc
    public var hasDestinationE164: Bool {
        return proto.hasDestinationE164
    }

    @objc
    public var destinationUuid: String? {
        guard hasDestinationUuid else {
            return nil
        }
        return proto.destinationUuid
    }
    @objc
    public var hasDestinationUuid: Bool {
        return proto.hasDestinationUuid
    }

    @objc
    public var unidentified: Bool {
        return proto.unidentified
    }
    @objc
    public var hasUnidentified: Bool {
        return proto.hasUnidentified
    }

    @objc
    public var hasValidDestination: Bool {
        return destinationAddress != nil
    }
    @objc
    public var destinationAddress: SignalServiceAddress? {
        guard hasDestinationE164 || hasDestinationUuid else { return nil }

        let uuidString: String? = {
            guard hasDestinationUuid else { return nil }

            guard let destinationUuid = destinationUuid else {
                owsFailDebug("destinationUuid was unexpectedly nil")
                return nil
            }

            return destinationUuid
        }()

        let phoneNumber: String? = {
            guard hasDestinationE164 else {
                // Shouldn’t happen in prod yet
                assert(FeatureFlags.allowUUIDOnlyContacts)
                return nil
            }

            guard let destinationE164 = destinationE164 else {
                owsFailDebug("destinationE164 was unexpectedly nil")
                return nil
            }

            guard !destinationE164.isEmpty else {
                owsFailDebug("destinationE164 was unexpectedly empty")
                return nil
            }

            return destinationE164
        }()

        let address = SignalServiceAddress(uuidString: uuidString, phoneNumber: phoneNumber)
        guard address.isValid else {
            owsFailDebug("address was unexpectedly invalid")
            return nil
        }

        return address
    }

    public var hasUnknownFields: Bool {
        return !proto.unknownFields.data.isEmpty
    }
    public var unknownFields: SwiftProtobuf.UnknownStorage? {
        guard hasUnknownFields else { return nil }
        return proto.unknownFields
    }

    private init(proto: SignalServiceProtos_SyncMessage.Sent.UnidentifiedDeliveryStatus) {
        self.proto = proto
    }

    @objc
    public func serializedData() throws -> Data {
        return try self.proto.serializedData()
    }

    @objc
    public convenience init(serializedData: Data) throws {
        let proto = try SignalServiceProtos_SyncMessage.Sent.UnidentifiedDeliveryStatus(serializedData: serializedData)
        try self.init(proto)
    }

    fileprivate convenience init(_ proto: SignalServiceProtos_SyncMessage.Sent.UnidentifiedDeliveryStatus) throws {
        // MARK: - Begin Validation Logic for SSKProtoSyncMessageSentUnidentifiedDeliveryStatus -

        // MARK: - End Validation Logic for SSKProtoSyncMessageSentUnidentifiedDeliveryStatus -

        self.init(proto: proto)
    }

    public required convenience init(from decoder: Swift.Decoder) throws {
        let singleValueContainer = try decoder.singleValueContainer()
        let serializedData = try singleValueContainer.decode(Data.self)
        try self.init(serializedData: serializedData)
    }
    public func encode(to encoder: Swift.Encoder) throws {
        var singleValueContainer = encoder.singleValueContainer()
        try singleValueContainer.encode(try serializedData())
    }

    @objc
    public override var debugDescription: String {
        return "\(proto)"
    }
}

#if DEBUG

extension SSKProtoSyncMessageSentUnidentifiedDeliveryStatus {
    @objc
    public func serializedDataIgnoringErrors() -> Data? {
        return try! self.serializedData()
    }
}

extension SSKProtoSyncMessageSentUnidentifiedDeliveryStatus.SSKProtoSyncMessageSentUnidentifiedDeliveryStatusBuilder {
    @objc
    public func buildIgnoringErrors() -> SSKProtoSyncMessageSentUnidentifiedDeliveryStatus? {
        return try! self.build()
    }
}

#endif

// MARK: - SSKProtoSyncMessageSent

@objc
public class SSKProtoSyncMessageSent: NSObject, Codable {

    // MARK: - SSKProtoSyncMessageSentBuilder

    @objc
    public class func builder() -> SSKProtoSyncMessageSentBuilder {
        return SSKProtoSyncMessageSentBuilder()
    }

    // asBuilder() constructs a builder that reflects the proto's contents.
    @objc
    public func asBuilder() -> SSKProtoSyncMessageSentBuilder {
        let builder = SSKProtoSyncMessageSentBuilder()
        if let _value = destinationE164 {
            builder.setDestinationE164(_value)
        }
        if let _value = destinationUuid {
            builder.setDestinationUuid(_value)
        }
        if hasTimestamp {
            builder.setTimestamp(timestamp)
        }
        if let _value = message {
            builder.setMessage(_value)
        }
        if hasExpirationStartTimestamp {
            builder.setExpirationStartTimestamp(expirationStartTimestamp)
        }
        builder.setUnidentifiedStatus(unidentifiedStatus)
        if hasIsRecipientUpdate {
            builder.setIsRecipientUpdate(isRecipientUpdate)
        }
        if let _value = unknownFields {
            builder.setUnknownFields(_value)
        }
        return builder
    }

    @objc
    public class SSKProtoSyncMessageSentBuilder: NSObject {

        private var proto = SignalServiceProtos_SyncMessage.Sent()

        @objc
        fileprivate override init() {}

        @objc
        @available(swift, obsoleted: 1.0)
        public func setDestinationE164(_ valueParam: String?) {
            guard let valueParam = valueParam else { return }
            proto.destinationE164 = valueParam
        }

        public func setDestinationE164(_ valueParam: String) {
            proto.destinationE164 = valueParam
        }

        @objc
        @available(swift, obsoleted: 1.0)
        public func setDestinationUuid(_ valueParam: String?) {
            guard let valueParam = valueParam else { return }
            proto.destinationUuid = valueParam
        }

        public func setDestinationUuid(_ valueParam: String) {
            proto.destinationUuid = valueParam
        }

        @objc
        public func setTimestamp(_ valueParam: UInt64) {
            proto.timestamp = valueParam
        }

        @objc
        @available(swift, obsoleted: 1.0)
        public func setMessage(_ valueParam: SSKProtoDataMessage?) {
            guard let valueParam = valueParam else { return }
            proto.message = valueParam.proto
        }

        public func setMessage(_ valueParam: SSKProtoDataMessage) {
            proto.message = valueParam.proto
        }

        @objc
        public func setExpirationStartTimestamp(_ valueParam: UInt64) {
            proto.expirationStartTimestamp = valueParam
        }

        @objc
        public func addUnidentifiedStatus(_ valueParam: SSKProtoSyncMessageSentUnidentifiedDeliveryStatus) {
            var items = proto.unidentifiedStatus
            items.append(valueParam.proto)
            proto.unidentifiedStatus = items
        }

        @objc
        public func setUnidentifiedStatus(_ wrappedItems: [SSKProtoSyncMessageSentUnidentifiedDeliveryStatus]) {
            proto.unidentifiedStatus = wrappedItems.map { $0.proto }
        }

        @objc
        public func setIsRecipientUpdate(_ valueParam: Bool) {
            proto.isRecipientUpdate = valueParam
        }

        public func setUnknownFields(_ unknownFields: SwiftProtobuf.UnknownStorage) {
            proto.unknownFields = unknownFields
        }

        @objc
        public func build() throws -> SSKProtoSyncMessageSent {
            return try SSKProtoSyncMessageSent(proto)
        }

        @objc
        public func buildSerializedData() throws -> Data {
            return try SSKProtoSyncMessageSent(proto).serializedData()
        }
    }

    fileprivate let proto: SignalServiceProtos_SyncMessage.Sent

    @objc
    public let message: SSKProtoDataMessage?

    @objc
    public let unidentifiedStatus: [SSKProtoSyncMessageSentUnidentifiedDeliveryStatus]

    @objc
    public var destinationE164: String? {
        guard hasDestinationE164 else {
            return nil
        }
        return proto.destinationE164
    }
    @objc
    public var hasDestinationE164: Bool {
        return proto.hasDestinationE164
    }

    @objc
    public var destinationUuid: String? {
        guard hasDestinationUuid else {
            return nil
        }
        return proto.destinationUuid
    }
    @objc
    public var hasDestinationUuid: Bool {
        return proto.hasDestinationUuid
    }

    @objc
    public var timestamp: UInt64 {
        return proto.timestamp
    }
    @objc
    public var hasTimestamp: Bool {
        return proto.hasTimestamp
    }

    @objc
    public var expirationStartTimestamp: UInt64 {
        return proto.expirationStartTimestamp
    }
    @objc
    public var hasExpirationStartTimestamp: Bool {
        return proto.hasExpirationStartTimestamp
    }

    @objc
    public var isRecipientUpdate: Bool {
        return proto.isRecipientUpdate
    }
    @objc
    public var hasIsRecipientUpdate: Bool {
        return proto.hasIsRecipientUpdate
    }

    @objc
    public var hasValidDestination: Bool {
        return destinationAddress != nil
    }
    @objc
    public var destinationAddress: SignalServiceAddress? {
        guard hasDestinationE164 || hasDestinationUuid else { return nil }

        let uuidString: String? = {
            guard hasDestinationUuid else { return nil }

            guard let destinationUuid = destinationUuid else {
                owsFailDebug("destinationUuid was unexpectedly nil")
                return nil
            }

            return destinationUuid
        }()

        let phoneNumber: String? = {
            guard hasDestinationE164 else {
                // Shouldn’t happen in prod yet
                assert(FeatureFlags.allowUUIDOnlyContacts)
                return nil
            }

            guard let destinationE164 = destinationE164 else {
                owsFailDebug("destinationE164 was unexpectedly nil")
                return nil
            }

            guard !destinationE164.isEmpty else {
                owsFailDebug("destinationE164 was unexpectedly empty")
                return nil
            }

            return destinationE164
        }()

        let address = SignalServiceAddress(uuidString: uuidString, phoneNumber: phoneNumber)
        guard address.isValid else {
            owsFailDebug("address was unexpectedly invalid")
            return nil
        }

        return address
    }

    public var hasUnknownFields: Bool {
        return !proto.unknownFields.data.isEmpty
    }
    public var unknownFields: SwiftProtobuf.UnknownStorage? {
        guard hasUnknownFields else { return nil }
        return proto.unknownFields
    }

    private init(proto: SignalServiceProtos_SyncMessage.Sent,
                 message: SSKProtoDataMessage?,
                 unidentifiedStatus: [SSKProtoSyncMessageSentUnidentifiedDeliveryStatus]) {
        self.proto = proto
        self.message = message
        self.unidentifiedStatus = unidentifiedStatus
    }

    @objc
    public func serializedData() throws -> Data {
        return try self.proto.serializedData()
    }

    @objc
    public convenience init(serializedData: Data) throws {
        let proto = try SignalServiceProtos_SyncMessage.Sent(serializedData: serializedData)
        try self.init(proto)
    }

    fileprivate convenience init(_ proto: SignalServiceProtos_SyncMessage.Sent) throws {
        var message: SSKProtoDataMessage?
        if proto.hasMessage {
            message = try SSKProtoDataMessage(proto.message)
        }

        var unidentifiedStatus: [SSKProtoSyncMessageSentUnidentifiedDeliveryStatus] = []
        unidentifiedStatus = try proto.unidentifiedStatus.map { try SSKProtoSyncMessageSentUnidentifiedDeliveryStatus($0) }

        // MARK: - Begin Validation Logic for SSKProtoSyncMessageSent -

        // MARK: - End Validation Logic for SSKProtoSyncMessageSent -

        self.init(proto: proto,
                  message: message,
                  unidentifiedStatus: unidentifiedStatus)
    }

    public required convenience init(from decoder: Swift.Decoder) throws {
        let singleValueContainer = try decoder.singleValueContainer()
        let serializedData = try singleValueContainer.decode(Data.self)
        try self.init(serializedData: serializedData)
    }
    public func encode(to encoder: Swift.Encoder) throws {
        var singleValueContainer = encoder.singleValueContainer()
        try singleValueContainer.encode(try serializedData())
    }

    @objc
    public override var debugDescription: String {
        return "\(proto)"
    }
}

#if DEBUG

extension SSKProtoSyncMessageSent {
    @objc
    public func serializedDataIgnoringErrors() -> Data? {
        return try! self.serializedData()
    }
}

extension SSKProtoSyncMessageSent.SSKProtoSyncMessageSentBuilder {
    @objc
    public func buildIgnoringErrors() -> SSKProtoSyncMessageSent? {
        return try! self.build()
    }
}

#endif

// MARK: - SSKProtoSyncMessageContacts

@objc
public class SSKProtoSyncMessageContacts: NSObject, Codable {

    // MARK: - SSKProtoSyncMessageContactsBuilder

    @objc
    public class func builder(blob: SSKProtoAttachmentPointer) -> SSKProtoSyncMessageContactsBuilder {
        return SSKProtoSyncMessageContactsBuilder(blob: blob)
    }

    // asBuilder() constructs a builder that reflects the proto's contents.
    @objc
    public func asBuilder() -> SSKProtoSyncMessageContactsBuilder {
        let builder = SSKProtoSyncMessageContactsBuilder(blob: blob)
        if hasIsComplete {
            builder.setIsComplete(isComplete)
        }
        if let _value = unknownFields {
            builder.setUnknownFields(_value)
        }
        return builder
    }

    @objc
    public class SSKProtoSyncMessageContactsBuilder: NSObject {

        private var proto = SignalServiceProtos_SyncMessage.Contacts()

        @objc
        fileprivate override init() {}

        @objc
        fileprivate init(blob: SSKProtoAttachmentPointer) {
            super.init()

            setBlob(blob)
        }

        @objc
        @available(swift, obsoleted: 1.0)
        public func setBlob(_ valueParam: SSKProtoAttachmentPointer?) {
            guard let valueParam = valueParam else { return }
            proto.blob = valueParam.proto
        }

        public func setBlob(_ valueParam: SSKProtoAttachmentPointer) {
            proto.blob = valueParam.proto
        }

        @objc
        public func setIsComplete(_ valueParam: Bool) {
            proto.isComplete = valueParam
        }

        public func setUnknownFields(_ unknownFields: SwiftProtobuf.UnknownStorage) {
            proto.unknownFields = unknownFields
        }

        @objc
        public func build() throws -> SSKProtoSyncMessageContacts {
            return try SSKProtoSyncMessageContacts(proto)
        }

        @objc
        public func buildSerializedData() throws -> Data {
            return try SSKProtoSyncMessageContacts(proto).serializedData()
        }
    }

    fileprivate let proto: SignalServiceProtos_SyncMessage.Contacts

    @objc
    public let blob: SSKProtoAttachmentPointer

    @objc
    public var isComplete: Bool {
        return proto.isComplete
    }
    @objc
    public var hasIsComplete: Bool {
        return proto.hasIsComplete
    }

    public var hasUnknownFields: Bool {
        return !proto.unknownFields.data.isEmpty
    }
    public var unknownFields: SwiftProtobuf.UnknownStorage? {
        guard hasUnknownFields else { return nil }
        return proto.unknownFields
    }

    private init(proto: SignalServiceProtos_SyncMessage.Contacts,
                 blob: SSKProtoAttachmentPointer) {
        self.proto = proto
        self.blob = blob
    }

    @objc
    public func serializedData() throws -> Data {
        return try self.proto.serializedData()
    }

    @objc
    public convenience init(serializedData: Data) throws {
        let proto = try SignalServiceProtos_SyncMessage.Contacts(serializedData: serializedData)
        try self.init(proto)
    }

    fileprivate convenience init(_ proto: SignalServiceProtos_SyncMessage.Contacts) throws {
        guard proto.hasBlob else {
            throw SSKProtoError.invalidProtobuf(description: "\(Self.logTag) missing required field: blob")
        }
        let blob = try SSKProtoAttachmentPointer(proto.blob)

        // MARK: - Begin Validation Logic for SSKProtoSyncMessageContacts -

        // MARK: - End Validation Logic for SSKProtoSyncMessageContacts -

        self.init(proto: proto,
                  blob: blob)
    }

    public required convenience init(from decoder: Swift.Decoder) throws {
        let singleValueContainer = try decoder.singleValueContainer()
        let serializedData = try singleValueContainer.decode(Data.self)
        try self.init(serializedData: serializedData)
    }
    public func encode(to encoder: Swift.Encoder) throws {
        var singleValueContainer = encoder.singleValueContainer()
        try singleValueContainer.encode(try serializedData())
    }

    @objc
    public override var debugDescription: String {
        return "\(proto)"
    }
}

#if DEBUG

extension SSKProtoSyncMessageContacts {
    @objc
    public func serializedDataIgnoringErrors() -> Data? {
        return try! self.serializedData()
    }
}

extension SSKProtoSyncMessageContacts.SSKProtoSyncMessageContactsBuilder {
    @objc
    public func buildIgnoringErrors() -> SSKProtoSyncMessageContacts? {
        return try! self.build()
    }
}

#endif

// MARK: - SSKProtoSyncMessageGroups

@objc
public class SSKProtoSyncMessageGroups: NSObject, Codable {

    // MARK: - SSKProtoSyncMessageGroupsBuilder

    @objc
    public class func builder() -> SSKProtoSyncMessageGroupsBuilder {
        return SSKProtoSyncMessageGroupsBuilder()
    }

    // asBuilder() constructs a builder that reflects the proto's contents.
    @objc
    public func asBuilder() -> SSKProtoSyncMessageGroupsBuilder {
        let builder = SSKProtoSyncMessageGroupsBuilder()
        if let _value = blob {
            builder.setBlob(_value)
        }
        if let _value = unknownFields {
            builder.setUnknownFields(_value)
        }
        return builder
    }

    @objc
    public class SSKProtoSyncMessageGroupsBuilder: NSObject {

        private var proto = SignalServiceProtos_SyncMessage.Groups()

        @objc
        fileprivate override init() {}

        @objc
        @available(swift, obsoleted: 1.0)
        public func setBlob(_ valueParam: SSKProtoAttachmentPointer?) {
            guard let valueParam = valueParam else { return }
            proto.blob = valueParam.proto
        }

        public func setBlob(_ valueParam: SSKProtoAttachmentPointer) {
            proto.blob = valueParam.proto
        }

        public func setUnknownFields(_ unknownFields: SwiftProtobuf.UnknownStorage) {
            proto.unknownFields = unknownFields
        }

        @objc
        public func build() throws -> SSKProtoSyncMessageGroups {
            return try SSKProtoSyncMessageGroups(proto)
        }

        @objc
        public func buildSerializedData() throws -> Data {
            return try SSKProtoSyncMessageGroups(proto).serializedData()
        }
    }

    fileprivate let proto: SignalServiceProtos_SyncMessage.Groups

    @objc
    public let blob: SSKProtoAttachmentPointer?

    public var hasUnknownFields: Bool {
        return !proto.unknownFields.data.isEmpty
    }
    public var unknownFields: SwiftProtobuf.UnknownStorage? {
        guard hasUnknownFields else { return nil }
        return proto.unknownFields
    }

    private init(proto: SignalServiceProtos_SyncMessage.Groups,
                 blob: SSKProtoAttachmentPointer?) {
        self.proto = proto
        self.blob = blob
    }

    @objc
    public func serializedData() throws -> Data {
        return try self.proto.serializedData()
    }

    @objc
    public convenience init(serializedData: Data) throws {
        let proto = try SignalServiceProtos_SyncMessage.Groups(serializedData: serializedData)
        try self.init(proto)
    }

    fileprivate convenience init(_ proto: SignalServiceProtos_SyncMessage.Groups) throws {
        var blob: SSKProtoAttachmentPointer?
        if proto.hasBlob {
            blob = try SSKProtoAttachmentPointer(proto.blob)
        }

        // MARK: - Begin Validation Logic for SSKProtoSyncMessageGroups -

        // MARK: - End Validation Logic for SSKProtoSyncMessageGroups -

        self.init(proto: proto,
                  blob: blob)
    }

    public required convenience init(from decoder: Swift.Decoder) throws {
        let singleValueContainer = try decoder.singleValueContainer()
        let serializedData = try singleValueContainer.decode(Data.self)
        try self.init(serializedData: serializedData)
    }
    public func encode(to encoder: Swift.Encoder) throws {
        var singleValueContainer = encoder.singleValueContainer()
        try singleValueContainer.encode(try serializedData())
    }

    @objc
    public override var debugDescription: String {
        return "\(proto)"
    }
}

#if DEBUG

extension SSKProtoSyncMessageGroups {
    @objc
    public func serializedDataIgnoringErrors() -> Data? {
        return try! self.serializedData()
    }
}

extension SSKProtoSyncMessageGroups.SSKProtoSyncMessageGroupsBuilder {
    @objc
    public func buildIgnoringErrors() -> SSKProtoSyncMessageGroups? {
        return try! self.build()
    }
}

#endif

// MARK: - SSKProtoSyncMessageBlocked

@objc
public class SSKProtoSyncMessageBlocked: NSObject, Codable {

    // MARK: - SSKProtoSyncMessageBlockedBuilder

    @objc
    public class func builder() -> SSKProtoSyncMessageBlockedBuilder {
        return SSKProtoSyncMessageBlockedBuilder()
    }

    // asBuilder() constructs a builder that reflects the proto's contents.
    @objc
    public func asBuilder() -> SSKProtoSyncMessageBlockedBuilder {
        let builder = SSKProtoSyncMessageBlockedBuilder()
        builder.setNumbers(numbers)
        builder.setGroupIds(groupIds)
        builder.setUuids(uuids)
        if let _value = unknownFields {
            builder.setUnknownFields(_value)
        }
        return builder
    }

    @objc
    public class SSKProtoSyncMessageBlockedBuilder: NSObject {

        private var proto = SignalServiceProtos_SyncMessage.Blocked()

        @objc
        fileprivate override init() {}

        @objc
        public func addNumbers(_ valueParam: String) {
            var items = proto.numbers
            items.append(valueParam)
            proto.numbers = items
        }

        @objc
        public func setNumbers(_ wrappedItems: [String]) {
            proto.numbers = wrappedItems
        }

        @objc
        public func addGroupIds(_ valueParam: Data) {
            var items = proto.groupIds
            items.append(valueParam)
            proto.groupIds = items
        }

        @objc
        public func setGroupIds(_ wrappedItems: [Data]) {
            proto.groupIds = wrappedItems
        }

        @objc
        public func addUuids(_ valueParam: String) {
            var items = proto.uuids
            items.append(valueParam)
            proto.uuids = items
        }

        @objc
        public func setUuids(_ wrappedItems: [String]) {
            proto.uuids = wrappedItems
        }

        public func setUnknownFields(_ unknownFields: SwiftProtobuf.UnknownStorage) {
            proto.unknownFields = unknownFields
        }

        @objc
        public func build() throws -> SSKProtoSyncMessageBlocked {
            return try SSKProtoSyncMessageBlocked(proto)
        }

        @objc
        public func buildSerializedData() throws -> Data {
            return try SSKProtoSyncMessageBlocked(proto).serializedData()
        }
    }

    fileprivate let proto: SignalServiceProtos_SyncMessage.Blocked

    @objc
    public var numbers: [String] {
        return proto.numbers
    }

    @objc
    public var groupIds: [Data] {
        return proto.groupIds
    }

    @objc
    public var uuids: [String] {
        return proto.uuids
    }

    public var hasUnknownFields: Bool {
        return !proto.unknownFields.data.isEmpty
    }
    public var unknownFields: SwiftProtobuf.UnknownStorage? {
        guard hasUnknownFields else { return nil }
        return proto.unknownFields
    }

    private init(proto: SignalServiceProtos_SyncMessage.Blocked) {
        self.proto = proto
    }

    @objc
    public func serializedData() throws -> Data {
        return try self.proto.serializedData()
    }

    @objc
    public convenience init(serializedData: Data) throws {
        let proto = try SignalServiceProtos_SyncMessage.Blocked(serializedData: serializedData)
        try self.init(proto)
    }

    fileprivate convenience init(_ proto: SignalServiceProtos_SyncMessage.Blocked) throws {
        // MARK: - Begin Validation Logic for SSKProtoSyncMessageBlocked -

        // MARK: - End Validation Logic for SSKProtoSyncMessageBlocked -

        self.init(proto: proto)
    }

    public required convenience init(from decoder: Swift.Decoder) throws {
        let singleValueContainer = try decoder.singleValueContainer()
        let serializedData = try singleValueContainer.decode(Data.self)
        try self.init(serializedData: serializedData)
    }
    public func encode(to encoder: Swift.Encoder) throws {
        var singleValueContainer = encoder.singleValueContainer()
        try singleValueContainer.encode(try serializedData())
    }

    @objc
    public override var debugDescription: String {
        return "\(proto)"
    }
}

#if DEBUG

extension SSKProtoSyncMessageBlocked {
    @objc
    public func serializedDataIgnoringErrors() -> Data? {
        return try! self.serializedData()
    }
}

extension SSKProtoSyncMessageBlocked.SSKProtoSyncMessageBlockedBuilder {
    @objc
    public func buildIgnoringErrors() -> SSKProtoSyncMessageBlocked? {
        return try! self.build()
    }
}

#endif

// MARK: - SSKProtoSyncMessageRequestType

@objc
public enum SSKProtoSyncMessageRequestType: Int32 {
    case unknown = 0
    case contacts = 1
    case groups = 2
    case blocked = 3
    case configuration = 4
    case keys = 5
}

private func SSKProtoSyncMessageRequestTypeWrap(_ value: SignalServiceProtos_SyncMessage.Request.TypeEnum) -> SSKProtoSyncMessageRequestType {
    switch value {
    case .unknown: return .unknown
    case .contacts: return .contacts
    case .groups: return .groups
    case .blocked: return .blocked
    case .configuration: return .configuration
    case .keys: return .keys
    }
}

private func SSKProtoSyncMessageRequestTypeUnwrap(_ value: SSKProtoSyncMessageRequestType) -> SignalServiceProtos_SyncMessage.Request.TypeEnum {
    switch value {
    case .unknown: return .unknown
    case .contacts: return .contacts
    case .groups: return .groups
    case .blocked: return .blocked
    case .configuration: return .configuration
    case .keys: return .keys
    }
}

// MARK: - SSKProtoSyncMessageRequest

@objc
public class SSKProtoSyncMessageRequest: NSObject, Codable {

    // MARK: - SSKProtoSyncMessageRequestBuilder

    @objc
    public class func builder() -> SSKProtoSyncMessageRequestBuilder {
        return SSKProtoSyncMessageRequestBuilder()
    }

    // asBuilder() constructs a builder that reflects the proto's contents.
    @objc
    public func asBuilder() -> SSKProtoSyncMessageRequestBuilder {
        let builder = SSKProtoSyncMessageRequestBuilder()
        if let _value = type {
            builder.setType(_value)
        }
        if let _value = unknownFields {
            builder.setUnknownFields(_value)
        }
        return builder
    }

    @objc
    public class SSKProtoSyncMessageRequestBuilder: NSObject {

        private var proto = SignalServiceProtos_SyncMessage.Request()

        @objc
        fileprivate override init() {}

        @objc
        public func setType(_ valueParam: SSKProtoSyncMessageRequestType) {
            proto.type = SSKProtoSyncMessageRequestTypeUnwrap(valueParam)
        }

        public func setUnknownFields(_ unknownFields: SwiftProtobuf.UnknownStorage) {
            proto.unknownFields = unknownFields
        }

        @objc
        public func build() throws -> SSKProtoSyncMessageRequest {
            return try SSKProtoSyncMessageRequest(proto)
        }

        @objc
        public func buildSerializedData() throws -> Data {
            return try SSKProtoSyncMessageRequest(proto).serializedData()
        }
    }

    fileprivate let proto: SignalServiceProtos_SyncMessage.Request

    public var type: SSKProtoSyncMessageRequestType? {
        guard hasType else {
            return nil
        }
        return SSKProtoSyncMessageRequestTypeWrap(proto.type)
    }
    // This "unwrapped" accessor should only be used if the "has value" accessor has already been checked.
    @objc
    public var unwrappedType: SSKProtoSyncMessageRequestType {
        if !hasType {
            // TODO: We could make this a crashing assert.
            owsFailDebug("Unsafe unwrap of missing optional: Request.type.")
        }
        return SSKProtoSyncMessageRequestTypeWrap(proto.type)
    }
    @objc
    public var hasType: Bool {
        return proto.hasType
    }

    public var hasUnknownFields: Bool {
        return !proto.unknownFields.data.isEmpty
    }
    public var unknownFields: SwiftProtobuf.UnknownStorage? {
        guard hasUnknownFields else { return nil }
        return proto.unknownFields
    }

    private init(proto: SignalServiceProtos_SyncMessage.Request) {
        self.proto = proto
    }

    @objc
    public func serializedData() throws -> Data {
        return try self.proto.serializedData()
    }

    @objc
    public convenience init(serializedData: Data) throws {
        let proto = try SignalServiceProtos_SyncMessage.Request(serializedData: serializedData)
        try self.init(proto)
    }

    fileprivate convenience init(_ proto: SignalServiceProtos_SyncMessage.Request) throws {
        // MARK: - Begin Validation Logic for SSKProtoSyncMessageRequest -

        // MARK: - End Validation Logic for SSKProtoSyncMessageRequest -

        self.init(proto: proto)
    }

    public required convenience init(from decoder: Swift.Decoder) throws {
        let singleValueContainer = try decoder.singleValueContainer()
        let serializedData = try singleValueContainer.decode(Data.self)
        try self.init(serializedData: serializedData)
    }
    public func encode(to encoder: Swift.Encoder) throws {
        var singleValueContainer = encoder.singleValueContainer()
        try singleValueContainer.encode(try serializedData())
    }

    @objc
    public override var debugDescription: String {
        return "\(proto)"
    }
}

#if DEBUG

extension SSKProtoSyncMessageRequest {
    @objc
    public func serializedDataIgnoringErrors() -> Data? {
        return try! self.serializedData()
    }
}

extension SSKProtoSyncMessageRequest.SSKProtoSyncMessageRequestBuilder {
    @objc
    public func buildIgnoringErrors() -> SSKProtoSyncMessageRequest? {
        return try! self.build()
    }
}

#endif

// MARK: - SSKProtoSyncMessageRead

@objc
public class SSKProtoSyncMessageRead: NSObject, Codable {

    // MARK: - SSKProtoSyncMessageReadBuilder

    @objc
    public class func builder(timestamp: UInt64) -> SSKProtoSyncMessageReadBuilder {
        return SSKProtoSyncMessageReadBuilder(timestamp: timestamp)
    }

    // asBuilder() constructs a builder that reflects the proto's contents.
    @objc
    public func asBuilder() -> SSKProtoSyncMessageReadBuilder {
        let builder = SSKProtoSyncMessageReadBuilder(timestamp: timestamp)
        if let _value = senderE164 {
            builder.setSenderE164(_value)
        }
        if let _value = senderUuid {
            builder.setSenderUuid(_value)
        }
        if let _value = unknownFields {
            builder.setUnknownFields(_value)
        }
        return builder
    }

    @objc
    public class SSKProtoSyncMessageReadBuilder: NSObject {

        private var proto = SignalServiceProtos_SyncMessage.Read()

        @objc
        fileprivate override init() {}

        @objc
        fileprivate init(timestamp: UInt64) {
            super.init()

            setTimestamp(timestamp)
        }

        @objc
        @available(swift, obsoleted: 1.0)
        public func setSenderE164(_ valueParam: String?) {
            guard let valueParam = valueParam else { return }
            proto.senderE164 = valueParam
        }

        public func setSenderE164(_ valueParam: String) {
            proto.senderE164 = valueParam
        }

        @objc
        @available(swift, obsoleted: 1.0)
        public func setSenderUuid(_ valueParam: String?) {
            guard let valueParam = valueParam else { return }
            proto.senderUuid = valueParam
        }

        public func setSenderUuid(_ valueParam: String) {
            proto.senderUuid = valueParam
        }

        @objc
        public func setTimestamp(_ valueParam: UInt64) {
            proto.timestamp = valueParam
        }

        public func setUnknownFields(_ unknownFields: SwiftProtobuf.UnknownStorage) {
            proto.unknownFields = unknownFields
        }

        @objc
        public func build() throws -> SSKProtoSyncMessageRead {
            return try SSKProtoSyncMessageRead(proto)
        }

        @objc
        public func buildSerializedData() throws -> Data {
            return try SSKProtoSyncMessageRead(proto).serializedData()
        }
    }

    fileprivate let proto: SignalServiceProtos_SyncMessage.Read

    @objc
    public let timestamp: UInt64

    @objc
    public var senderE164: String? {
        guard hasSenderE164 else {
            return nil
        }
        return proto.senderE164
    }
    @objc
    public var hasSenderE164: Bool {
        return proto.hasSenderE164
    }

    @objc
    public var senderUuid: String? {
        guard hasSenderUuid else {
            return nil
        }
        return proto.senderUuid
    }
    @objc
    public var hasSenderUuid: Bool {
        return proto.hasSenderUuid
    }

    @objc
    public var hasValidSender: Bool {
        return senderAddress != nil
    }
    @objc
    public var senderAddress: SignalServiceAddress? {
        guard hasSenderE164 || hasSenderUuid else { return nil }

        let uuidString: String? = {
            guard hasSenderUuid else { return nil }

            guard let senderUuid = senderUuid else {
                owsFailDebug("senderUuid was unexpectedly nil")
                return nil
            }

            return senderUuid
        }()

        let phoneNumber: String? = {
            guard hasSenderE164 else {
                // Shouldn’t happen in prod yet
                assert(FeatureFlags.allowUUIDOnlyContacts)
                return nil
            }

            guard let senderE164 = senderE164 else {
                owsFailDebug("senderE164 was unexpectedly nil")
                return nil
            }

            guard !senderE164.isEmpty else {
                owsFailDebug("senderE164 was unexpectedly empty")
                return nil
            }

            return senderE164
        }()

        let address = SignalServiceAddress(uuidString: uuidString, phoneNumber: phoneNumber)
        guard address.isValid else {
            owsFailDebug("address was unexpectedly invalid")
            return nil
        }

        return address
    }

    public var hasUnknownFields: Bool {
        return !proto.unknownFields.data.isEmpty
    }
    public var unknownFields: SwiftProtobuf.UnknownStorage? {
        guard hasUnknownFields else { return nil }
        return proto.unknownFields
    }

    private init(proto: SignalServiceProtos_SyncMessage.Read,
                 timestamp: UInt64) {
        self.proto = proto
        self.timestamp = timestamp
    }

    @objc
    public func serializedData() throws -> Data {
        return try self.proto.serializedData()
    }

    @objc
    public convenience init(serializedData: Data) throws {
        let proto = try SignalServiceProtos_SyncMessage.Read(serializedData: serializedData)
        try self.init(proto)
    }

    fileprivate convenience init(_ proto: SignalServiceProtos_SyncMessage.Read) throws {
        guard proto.hasTimestamp else {
            throw SSKProtoError.invalidProtobuf(description: "\(Self.logTag) missing required field: timestamp")
        }
        let timestamp = proto.timestamp

        // MARK: - Begin Validation Logic for SSKProtoSyncMessageRead -

        // MARK: - End Validation Logic for SSKProtoSyncMessageRead -

        self.init(proto: proto,
                  timestamp: timestamp)
    }

    public required convenience init(from decoder: Swift.Decoder) throws {
        let singleValueContainer = try decoder.singleValueContainer()
        let serializedData = try singleValueContainer.decode(Data.self)
        try self.init(serializedData: serializedData)
    }
    public func encode(to encoder: Swift.Encoder) throws {
        var singleValueContainer = encoder.singleValueContainer()
        try singleValueContainer.encode(try serializedData())
    }

    @objc
    public override var debugDescription: String {
        return "\(proto)"
    }
}

#if DEBUG

extension SSKProtoSyncMessageRead {
    @objc
    public func serializedDataIgnoringErrors() -> Data? {
        return try! self.serializedData()
    }
}

extension SSKProtoSyncMessageRead.SSKProtoSyncMessageReadBuilder {
    @objc
    public func buildIgnoringErrors() -> SSKProtoSyncMessageRead? {
        return try! self.build()
    }
}

#endif

// MARK: - SSKProtoSyncMessageConfiguration

@objc
public class SSKProtoSyncMessageConfiguration: NSObject, Codable {

    // MARK: - SSKProtoSyncMessageConfigurationBuilder

    @objc
    public class func builder() -> SSKProtoSyncMessageConfigurationBuilder {
        return SSKProtoSyncMessageConfigurationBuilder()
    }

    // asBuilder() constructs a builder that reflects the proto's contents.
    @objc
    public func asBuilder() -> SSKProtoSyncMessageConfigurationBuilder {
        let builder = SSKProtoSyncMessageConfigurationBuilder()
        if hasReadReceipts {
            builder.setReadReceipts(readReceipts)
        }
        if hasUnidentifiedDeliveryIndicators {
            builder.setUnidentifiedDeliveryIndicators(unidentifiedDeliveryIndicators)
        }
        if hasTypingIndicators {
            builder.setTypingIndicators(typingIndicators)
        }
        if hasLinkPreviews {
            builder.setLinkPreviews(linkPreviews)
        }
        if hasProvisioningVersion {
            builder.setProvisioningVersion(provisioningVersion)
        }
        if let _value = unknownFields {
            builder.setUnknownFields(_value)
        }
        return builder
    }

    @objc
    public class SSKProtoSyncMessageConfigurationBuilder: NSObject {

        private var proto = SignalServiceProtos_SyncMessage.Configuration()

        @objc
        fileprivate override init() {}

        @objc
        public func setReadReceipts(_ valueParam: Bool) {
            proto.readReceipts = valueParam
        }

        @objc
        public func setUnidentifiedDeliveryIndicators(_ valueParam: Bool) {
            proto.unidentifiedDeliveryIndicators = valueParam
        }

        @objc
        public func setTypingIndicators(_ valueParam: Bool) {
            proto.typingIndicators = valueParam
        }

        @objc
        public func setLinkPreviews(_ valueParam: Bool) {
            proto.linkPreviews = valueParam
        }

        @objc
        public func setProvisioningVersion(_ valueParam: UInt32) {
            proto.provisioningVersion = valueParam
        }

        public func setUnknownFields(_ unknownFields: SwiftProtobuf.UnknownStorage) {
            proto.unknownFields = unknownFields
        }

        @objc
        public func build() throws -> SSKProtoSyncMessageConfiguration {
            return try SSKProtoSyncMessageConfiguration(proto)
        }

        @objc
        public func buildSerializedData() throws -> Data {
            return try SSKProtoSyncMessageConfiguration(proto).serializedData()
        }
    }

    fileprivate let proto: SignalServiceProtos_SyncMessage.Configuration

    @objc
    public var readReceipts: Bool {
        return proto.readReceipts
    }
    @objc
    public var hasReadReceipts: Bool {
        return proto.hasReadReceipts
    }

    @objc
    public var unidentifiedDeliveryIndicators: Bool {
        return proto.unidentifiedDeliveryIndicators
    }
    @objc
    public var hasUnidentifiedDeliveryIndicators: Bool {
        return proto.hasUnidentifiedDeliveryIndicators
    }

    @objc
    public var typingIndicators: Bool {
        return proto.typingIndicators
    }
    @objc
    public var hasTypingIndicators: Bool {
        return proto.hasTypingIndicators
    }

    @objc
    public var linkPreviews: Bool {
        return proto.linkPreviews
    }
    @objc
    public var hasLinkPreviews: Bool {
        return proto.hasLinkPreviews
    }

    @objc
    public var provisioningVersion: UInt32 {
        return proto.provisioningVersion
    }
    @objc
    public var hasProvisioningVersion: Bool {
        return proto.hasProvisioningVersion
    }

    public var hasUnknownFields: Bool {
        return !proto.unknownFields.data.isEmpty
    }
    public var unknownFields: SwiftProtobuf.UnknownStorage? {
        guard hasUnknownFields else { return nil }
        return proto.unknownFields
    }

    private init(proto: SignalServiceProtos_SyncMessage.Configuration) {
        self.proto = proto
    }

    @objc
    public func serializedData() throws -> Data {
        return try self.proto.serializedData()
    }

    @objc
    public convenience init(serializedData: Data) throws {
        let proto = try SignalServiceProtos_SyncMessage.Configuration(serializedData: serializedData)
        try self.init(proto)
    }

    fileprivate convenience init(_ proto: SignalServiceProtos_SyncMessage.Configuration) throws {
        // MARK: - Begin Validation Logic for SSKProtoSyncMessageConfiguration -

        // MARK: - End Validation Logic for SSKProtoSyncMessageConfiguration -

        self.init(proto: proto)
    }

    public required convenience init(from decoder: Swift.Decoder) throws {
        let singleValueContainer = try decoder.singleValueContainer()
        let serializedData = try singleValueContainer.decode(Data.self)
        try self.init(serializedData: serializedData)
    }
    public func encode(to encoder: Swift.Encoder) throws {
        var singleValueContainer = encoder.singleValueContainer()
        try singleValueContainer.encode(try serializedData())
    }

    @objc
    public override var debugDescription: String {
        return "\(proto)"
    }
}

#if DEBUG

extension SSKProtoSyncMessageConfiguration {
    @objc
    public func serializedDataIgnoringErrors() -> Data? {
        return try! self.serializedData()
    }
}

extension SSKProtoSyncMessageConfiguration.SSKProtoSyncMessageConfigurationBuilder {
    @objc
    public func buildIgnoringErrors() -> SSKProtoSyncMessageConfiguration? {
        return try! self.build()
    }
}

#endif

// MARK: - SSKProtoSyncMessageStickerPackOperationType

@objc
public enum SSKProtoSyncMessageStickerPackOperationType: Int32 {
    case install = 0
    case remove = 1
}

private func SSKProtoSyncMessageStickerPackOperationTypeWrap(_ value: SignalServiceProtos_SyncMessage.StickerPackOperation.TypeEnum) -> SSKProtoSyncMessageStickerPackOperationType {
    switch value {
    case .install: return .install
    case .remove: return .remove
    }
}

private func SSKProtoSyncMessageStickerPackOperationTypeUnwrap(_ value: SSKProtoSyncMessageStickerPackOperationType) -> SignalServiceProtos_SyncMessage.StickerPackOperation.TypeEnum {
    switch value {
    case .install: return .install
    case .remove: return .remove
    }
}

// MARK: - SSKProtoSyncMessageStickerPackOperation

@objc
public class SSKProtoSyncMessageStickerPackOperation: NSObject, Codable {

    // MARK: - SSKProtoSyncMessageStickerPackOperationBuilder

    @objc
    public class func builder(packID: Data, packKey: Data) -> SSKProtoSyncMessageStickerPackOperationBuilder {
        return SSKProtoSyncMessageStickerPackOperationBuilder(packID: packID, packKey: packKey)
    }

    // asBuilder() constructs a builder that reflects the proto's contents.
    @objc
    public func asBuilder() -> SSKProtoSyncMessageStickerPackOperationBuilder {
        let builder = SSKProtoSyncMessageStickerPackOperationBuilder(packID: packID, packKey: packKey)
        if let _value = type {
            builder.setType(_value)
        }
        if let _value = unknownFields {
            builder.setUnknownFields(_value)
        }
        return builder
    }

    @objc
    public class SSKProtoSyncMessageStickerPackOperationBuilder: NSObject {

        private var proto = SignalServiceProtos_SyncMessage.StickerPackOperation()

        @objc
        fileprivate override init() {}

        @objc
        fileprivate init(packID: Data, packKey: Data) {
            super.init()

            setPackID(packID)
            setPackKey(packKey)
        }

        @objc
        @available(swift, obsoleted: 1.0)
        public func setPackID(_ valueParam: Data?) {
            guard let valueParam = valueParam else { return }
            proto.packID = valueParam
        }

        public func setPackID(_ valueParam: Data) {
            proto.packID = valueParam
        }

        @objc
        @available(swift, obsoleted: 1.0)
        public func setPackKey(_ valueParam: Data?) {
            guard let valueParam = valueParam else { return }
            proto.packKey = valueParam
        }

        public func setPackKey(_ valueParam: Data) {
            proto.packKey = valueParam
        }

        @objc
        public func setType(_ valueParam: SSKProtoSyncMessageStickerPackOperationType) {
            proto.type = SSKProtoSyncMessageStickerPackOperationTypeUnwrap(valueParam)
        }

        public func setUnknownFields(_ unknownFields: SwiftProtobuf.UnknownStorage) {
            proto.unknownFields = unknownFields
        }

        @objc
        public func build() throws -> SSKProtoSyncMessageStickerPackOperation {
            return try SSKProtoSyncMessageStickerPackOperation(proto)
        }

        @objc
        public func buildSerializedData() throws -> Data {
            return try SSKProtoSyncMessageStickerPackOperation(proto).serializedData()
        }
    }

    fileprivate let proto: SignalServiceProtos_SyncMessage.StickerPackOperation

    @objc
    public let packID: Data

    @objc
    public let packKey: Data

    public var type: SSKProtoSyncMessageStickerPackOperationType? {
        guard hasType else {
            return nil
        }
        return SSKProtoSyncMessageStickerPackOperationTypeWrap(proto.type)
    }
    // This "unwrapped" accessor should only be used if the "has value" accessor has already been checked.
    @objc
    public var unwrappedType: SSKProtoSyncMessageStickerPackOperationType {
        if !hasType {
            // TODO: We could make this a crashing assert.
            owsFailDebug("Unsafe unwrap of missing optional: StickerPackOperation.type.")
        }
        return SSKProtoSyncMessageStickerPackOperationTypeWrap(proto.type)
    }
    @objc
    public var hasType: Bool {
        return proto.hasType
    }

    public var hasUnknownFields: Bool {
        return !proto.unknownFields.data.isEmpty
    }
    public var unknownFields: SwiftProtobuf.UnknownStorage? {
        guard hasUnknownFields else { return nil }
        return proto.unknownFields
    }

    private init(proto: SignalServiceProtos_SyncMessage.StickerPackOperation,
                 packID: Data,
                 packKey: Data) {
        self.proto = proto
        self.packID = packID
        self.packKey = packKey
    }

    @objc
    public func serializedData() throws -> Data {
        return try self.proto.serializedData()
    }

    @objc
    public convenience init(serializedData: Data) throws {
        let proto = try SignalServiceProtos_SyncMessage.StickerPackOperation(serializedData: serializedData)
        try self.init(proto)
    }

    fileprivate convenience init(_ proto: SignalServiceProtos_SyncMessage.StickerPackOperation) throws {
        guard proto.hasPackID else {
            throw SSKProtoError.invalidProtobuf(description: "\(Self.logTag) missing required field: packID")
        }
        let packID = proto.packID

        guard proto.hasPackKey else {
            throw SSKProtoError.invalidProtobuf(description: "\(Self.logTag) missing required field: packKey")
        }
        let packKey = proto.packKey

        // MARK: - Begin Validation Logic for SSKProtoSyncMessageStickerPackOperation -

        // MARK: - End Validation Logic for SSKProtoSyncMessageStickerPackOperation -

        self.init(proto: proto,
                  packID: packID,
                  packKey: packKey)
    }

    public required convenience init(from decoder: Swift.Decoder) throws {
        let singleValueContainer = try decoder.singleValueContainer()
        let serializedData = try singleValueContainer.decode(Data.self)
        try self.init(serializedData: serializedData)
    }
    public func encode(to encoder: Swift.Encoder) throws {
        var singleValueContainer = encoder.singleValueContainer()
        try singleValueContainer.encode(try serializedData())
    }

    @objc
    public override var debugDescription: String {
        return "\(proto)"
    }
}

#if DEBUG

extension SSKProtoSyncMessageStickerPackOperation {
    @objc
    public func serializedDataIgnoringErrors() -> Data? {
        return try! self.serializedData()
    }
}

extension SSKProtoSyncMessageStickerPackOperation.SSKProtoSyncMessageStickerPackOperationBuilder {
    @objc
    public func buildIgnoringErrors() -> SSKProtoSyncMessageStickerPackOperation? {
        return try! self.build()
    }
}

#endif

// MARK: - SSKProtoSyncMessageViewOnceOpen

@objc
public class SSKProtoSyncMessageViewOnceOpen: NSObject, Codable {

    // MARK: - SSKProtoSyncMessageViewOnceOpenBuilder

    @objc
    public class func builder(timestamp: UInt64) -> SSKProtoSyncMessageViewOnceOpenBuilder {
        return SSKProtoSyncMessageViewOnceOpenBuilder(timestamp: timestamp)
    }

    // asBuilder() constructs a builder that reflects the proto's contents.
    @objc
    public func asBuilder() -> SSKProtoSyncMessageViewOnceOpenBuilder {
        let builder = SSKProtoSyncMessageViewOnceOpenBuilder(timestamp: timestamp)
        if let _value = senderE164 {
            builder.setSenderE164(_value)
        }
        if let _value = senderUuid {
            builder.setSenderUuid(_value)
        }
        if let _value = unknownFields {
            builder.setUnknownFields(_value)
        }
        return builder
    }

    @objc
    public class SSKProtoSyncMessageViewOnceOpenBuilder: NSObject {

        private var proto = SignalServiceProtos_SyncMessage.ViewOnceOpen()

        @objc
        fileprivate override init() {}

        @objc
        fileprivate init(timestamp: UInt64) {
            super.init()

            setTimestamp(timestamp)
        }

        @objc
        @available(swift, obsoleted: 1.0)
        public func setSenderE164(_ valueParam: String?) {
            guard let valueParam = valueParam else { return }
            proto.senderE164 = valueParam
        }

        public func setSenderE164(_ valueParam: String) {
            proto.senderE164 = valueParam
        }

        @objc
        @available(swift, obsoleted: 1.0)
        public func setSenderUuid(_ valueParam: String?) {
            guard let valueParam = valueParam else { return }
            proto.senderUuid = valueParam
        }

        public func setSenderUuid(_ valueParam: String) {
            proto.senderUuid = valueParam
        }

        @objc
        public func setTimestamp(_ valueParam: UInt64) {
            proto.timestamp = valueParam
        }

        public func setUnknownFields(_ unknownFields: SwiftProtobuf.UnknownStorage) {
            proto.unknownFields = unknownFields
        }

        @objc
        public func build() throws -> SSKProtoSyncMessageViewOnceOpen {
            return try SSKProtoSyncMessageViewOnceOpen(proto)
        }

        @objc
        public func buildSerializedData() throws -> Data {
            return try SSKProtoSyncMessageViewOnceOpen(proto).serializedData()
        }
    }

    fileprivate let proto: SignalServiceProtos_SyncMessage.ViewOnceOpen

    @objc
    public let timestamp: UInt64

    @objc
    public var senderE164: String? {
        guard hasSenderE164 else {
            return nil
        }
        return proto.senderE164
    }
    @objc
    public var hasSenderE164: Bool {
        return proto.hasSenderE164
    }

    @objc
    public var senderUuid: String? {
        guard hasSenderUuid else {
            return nil
        }
        return proto.senderUuid
    }
    @objc
    public var hasSenderUuid: Bool {
        return proto.hasSenderUuid
    }

    @objc
    public var hasValidSender: Bool {
        return senderAddress != nil
    }
    @objc
    public var senderAddress: SignalServiceAddress? {
        guard hasSenderE164 || hasSenderUuid else { return nil }

        let uuidString: String? = {
            guard hasSenderUuid else { return nil }

            guard let senderUuid = senderUuid else {
                owsFailDebug("senderUuid was unexpectedly nil")
                return nil
            }

            return senderUuid
        }()

        let phoneNumber: String? = {
            guard hasSenderE164 else {
                // Shouldn’t happen in prod yet
                assert(FeatureFlags.allowUUIDOnlyContacts)
                return nil
            }

            guard let senderE164 = senderE164 else {
                owsFailDebug("senderE164 was unexpectedly nil")
                return nil
            }

            guard !senderE164.isEmpty else {
                owsFailDebug("senderE164 was unexpectedly empty")
                return nil
            }

            return senderE164
        }()

        let address = SignalServiceAddress(uuidString: uuidString, phoneNumber: phoneNumber)
        guard address.isValid else {
            owsFailDebug("address was unexpectedly invalid")
            return nil
        }

        return address
    }

    public var hasUnknownFields: Bool {
        return !proto.unknownFields.data.isEmpty
    }
    public var unknownFields: SwiftProtobuf.UnknownStorage? {
        guard hasUnknownFields else { return nil }
        return proto.unknownFields
    }

    private init(proto: SignalServiceProtos_SyncMessage.ViewOnceOpen,
                 timestamp: UInt64) {
        self.proto = proto
        self.timestamp = timestamp
    }

    @objc
    public func serializedData() throws -> Data {
        return try self.proto.serializedData()
    }

    @objc
    public convenience init(serializedData: Data) throws {
        let proto = try SignalServiceProtos_SyncMessage.ViewOnceOpen(serializedData: serializedData)
        try self.init(proto)
    }

    fileprivate convenience init(_ proto: SignalServiceProtos_SyncMessage.ViewOnceOpen) throws {
        guard proto.hasTimestamp else {
            throw SSKProtoError.invalidProtobuf(description: "\(Self.logTag) missing required field: timestamp")
        }
        let timestamp = proto.timestamp

        // MARK: - Begin Validation Logic for SSKProtoSyncMessageViewOnceOpen -

        // MARK: - End Validation Logic for SSKProtoSyncMessageViewOnceOpen -

        self.init(proto: proto,
                  timestamp: timestamp)
    }

    public required convenience init(from decoder: Swift.Decoder) throws {
        let singleValueContainer = try decoder.singleValueContainer()
        let serializedData = try singleValueContainer.decode(Data.self)
        try self.init(serializedData: serializedData)
    }
    public func encode(to encoder: Swift.Encoder) throws {
        var singleValueContainer = encoder.singleValueContainer()
        try singleValueContainer.encode(try serializedData())
    }

    @objc
    public override var debugDescription: String {
        return "\(proto)"
    }
}

#if DEBUG

extension SSKProtoSyncMessageViewOnceOpen {
    @objc
    public func serializedDataIgnoringErrors() -> Data? {
        return try! self.serializedData()
    }
}

extension SSKProtoSyncMessageViewOnceOpen.SSKProtoSyncMessageViewOnceOpenBuilder {
    @objc
    public func buildIgnoringErrors() -> SSKProtoSyncMessageViewOnceOpen? {
        return try! self.build()
    }
}

#endif

// MARK: - SSKProtoSyncMessageFetchLatestType

@objc
public enum SSKProtoSyncMessageFetchLatestType: Int32 {
    case unknown = 0
    case localProfile = 1
    case storageManifest = 2
}

private func SSKProtoSyncMessageFetchLatestTypeWrap(_ value: SignalServiceProtos_SyncMessage.FetchLatest.TypeEnum) -> SSKProtoSyncMessageFetchLatestType {
    switch value {
    case .unknown: return .unknown
    case .localProfile: return .localProfile
    case .storageManifest: return .storageManifest
    }
}

private func SSKProtoSyncMessageFetchLatestTypeUnwrap(_ value: SSKProtoSyncMessageFetchLatestType) -> SignalServiceProtos_SyncMessage.FetchLatest.TypeEnum {
    switch value {
    case .unknown: return .unknown
    case .localProfile: return .localProfile
    case .storageManifest: return .storageManifest
    }
}

// MARK: - SSKProtoSyncMessageFetchLatest

@objc
public class SSKProtoSyncMessageFetchLatest: NSObject, Codable {

    // MARK: - SSKProtoSyncMessageFetchLatestBuilder

    @objc
    public class func builder() -> SSKProtoSyncMessageFetchLatestBuilder {
        return SSKProtoSyncMessageFetchLatestBuilder()
    }

    // asBuilder() constructs a builder that reflects the proto's contents.
    @objc
    public func asBuilder() -> SSKProtoSyncMessageFetchLatestBuilder {
        let builder = SSKProtoSyncMessageFetchLatestBuilder()
        if let _value = type {
            builder.setType(_value)
        }
        if let _value = unknownFields {
            builder.setUnknownFields(_value)
        }
        return builder
    }

    @objc
    public class SSKProtoSyncMessageFetchLatestBuilder: NSObject {

        private var proto = SignalServiceProtos_SyncMessage.FetchLatest()

        @objc
        fileprivate override init() {}

        @objc
        public func setType(_ valueParam: SSKProtoSyncMessageFetchLatestType) {
            proto.type = SSKProtoSyncMessageFetchLatestTypeUnwrap(valueParam)
        }

        public func setUnknownFields(_ unknownFields: SwiftProtobuf.UnknownStorage) {
            proto.unknownFields = unknownFields
        }

        @objc
        public func build() throws -> SSKProtoSyncMessageFetchLatest {
            return try SSKProtoSyncMessageFetchLatest(proto)
        }

        @objc
        public func buildSerializedData() throws -> Data {
            return try SSKProtoSyncMessageFetchLatest(proto).serializedData()
        }
    }

    fileprivate let proto: SignalServiceProtos_SyncMessage.FetchLatest

    public var type: SSKProtoSyncMessageFetchLatestType? {
        guard hasType else {
            return nil
        }
        return SSKProtoSyncMessageFetchLatestTypeWrap(proto.type)
    }
    // This "unwrapped" accessor should only be used if the "has value" accessor has already been checked.
    @objc
    public var unwrappedType: SSKProtoSyncMessageFetchLatestType {
        if !hasType {
            // TODO: We could make this a crashing assert.
            owsFailDebug("Unsafe unwrap of missing optional: FetchLatest.type.")
        }
        return SSKProtoSyncMessageFetchLatestTypeWrap(proto.type)
    }
    @objc
    public var hasType: Bool {
        return proto.hasType
    }

    public var hasUnknownFields: Bool {
        return !proto.unknownFields.data.isEmpty
    }
    public var unknownFields: SwiftProtobuf.UnknownStorage? {
        guard hasUnknownFields else { return nil }
        return proto.unknownFields
    }

    private init(proto: SignalServiceProtos_SyncMessage.FetchLatest) {
        self.proto = proto
    }

    @objc
    public func serializedData() throws -> Data {
        return try self.proto.serializedData()
    }

    @objc
    public convenience init(serializedData: Data) throws {
        let proto = try SignalServiceProtos_SyncMessage.FetchLatest(serializedData: serializedData)
        try self.init(proto)
    }

    fileprivate convenience init(_ proto: SignalServiceProtos_SyncMessage.FetchLatest) throws {
        // MARK: - Begin Validation Logic for SSKProtoSyncMessageFetchLatest -

        // MARK: - End Validation Logic for SSKProtoSyncMessageFetchLatest -

        self.init(proto: proto)
    }

    public required convenience init(from decoder: Swift.Decoder) throws {
        let singleValueContainer = try decoder.singleValueContainer()
        let serializedData = try singleValueContainer.decode(Data.self)
        try self.init(serializedData: serializedData)
    }
    public func encode(to encoder: Swift.Encoder) throws {
        var singleValueContainer = encoder.singleValueContainer()
        try singleValueContainer.encode(try serializedData())
    }

    @objc
    public override var debugDescription: String {
        return "\(proto)"
    }
}

#if DEBUG

extension SSKProtoSyncMessageFetchLatest {
    @objc
    public func serializedDataIgnoringErrors() -> Data? {
        return try! self.serializedData()
    }
}

extension SSKProtoSyncMessageFetchLatest.SSKProtoSyncMessageFetchLatestBuilder {
    @objc
    public func buildIgnoringErrors() -> SSKProtoSyncMessageFetchLatest? {
        return try! self.build()
    }
}

#endif

// MARK: - SSKProtoSyncMessageKeys

@objc
public class SSKProtoSyncMessageKeys: NSObject, Codable {

    // MARK: - SSKProtoSyncMessageKeysBuilder

    @objc
    public class func builder() -> SSKProtoSyncMessageKeysBuilder {
        return SSKProtoSyncMessageKeysBuilder()
    }

    // asBuilder() constructs a builder that reflects the proto's contents.
    @objc
    public func asBuilder() -> SSKProtoSyncMessageKeysBuilder {
        let builder = SSKProtoSyncMessageKeysBuilder()
        if let _value = storageService {
            builder.setStorageService(_value)
        }
        if let _value = unknownFields {
            builder.setUnknownFields(_value)
        }
        return builder
    }

    @objc
    public class SSKProtoSyncMessageKeysBuilder: NSObject {

        private var proto = SignalServiceProtos_SyncMessage.Keys()

        @objc
        fileprivate override init() {}

        @objc
        @available(swift, obsoleted: 1.0)
        public func setStorageService(_ valueParam: Data?) {
            guard let valueParam = valueParam else { return }
            proto.storageService = valueParam
        }

        public func setStorageService(_ valueParam: Data) {
            proto.storageService = valueParam
        }

        public func setUnknownFields(_ unknownFields: SwiftProtobuf.UnknownStorage) {
            proto.unknownFields = unknownFields
        }

        @objc
        public func build() throws -> SSKProtoSyncMessageKeys {
            return try SSKProtoSyncMessageKeys(proto)
        }

        @objc
        public func buildSerializedData() throws -> Data {
            return try SSKProtoSyncMessageKeys(proto).serializedData()
        }
    }

    fileprivate let proto: SignalServiceProtos_SyncMessage.Keys

    @objc
    public var storageService: Data? {
        guard hasStorageService else {
            return nil
        }
        return proto.storageService
    }
    @objc
    public var hasStorageService: Bool {
        return proto.hasStorageService
    }

    public var hasUnknownFields: Bool {
        return !proto.unknownFields.data.isEmpty
    }
    public var unknownFields: SwiftProtobuf.UnknownStorage? {
        guard hasUnknownFields else { return nil }
        return proto.unknownFields
    }

    private init(proto: SignalServiceProtos_SyncMessage.Keys) {
        self.proto = proto
    }

    @objc
    public func serializedData() throws -> Data {
        return try self.proto.serializedData()
    }

    @objc
    public convenience init(serializedData: Data) throws {
        let proto = try SignalServiceProtos_SyncMessage.Keys(serializedData: serializedData)
        try self.init(proto)
    }

    fileprivate convenience init(_ proto: SignalServiceProtos_SyncMessage.Keys) throws {
        // MARK: - Begin Validation Logic for SSKProtoSyncMessageKeys -

        // MARK: - End Validation Logic for SSKProtoSyncMessageKeys -

        self.init(proto: proto)
    }

    public required convenience init(from decoder: Swift.Decoder) throws {
        let singleValueContainer = try decoder.singleValueContainer()
        let serializedData = try singleValueContainer.decode(Data.self)
        try self.init(serializedData: serializedData)
    }
    public func encode(to encoder: Swift.Encoder) throws {
        var singleValueContainer = encoder.singleValueContainer()
        try singleValueContainer.encode(try serializedData())
    }

    @objc
    public override var debugDescription: String {
        return "\(proto)"
    }
}

#if DEBUG

extension SSKProtoSyncMessageKeys {
    @objc
    public func serializedDataIgnoringErrors() -> Data? {
        return try! self.serializedData()
    }
}

extension SSKProtoSyncMessageKeys.SSKProtoSyncMessageKeysBuilder {
    @objc
    public func buildIgnoringErrors() -> SSKProtoSyncMessageKeys? {
        return try! self.build()
    }
}

#endif

// MARK: - SSKProtoSyncMessageMessageRequestResponseType

@objc
public enum SSKProtoSyncMessageMessageRequestResponseType: Int32 {
    case unknown = 0
    case accept = 1
    case delete = 2
    case block = 3
    case blockAndDelete = 4
}

private func SSKProtoSyncMessageMessageRequestResponseTypeWrap(_ value: SignalServiceProtos_SyncMessage.MessageRequestResponse.TypeEnum) -> SSKProtoSyncMessageMessageRequestResponseType {
    switch value {
    case .unknown: return .unknown
    case .accept: return .accept
    case .delete: return .delete
    case .block: return .block
    case .blockAndDelete: return .blockAndDelete
    }
}

private func SSKProtoSyncMessageMessageRequestResponseTypeUnwrap(_ value: SSKProtoSyncMessageMessageRequestResponseType) -> SignalServiceProtos_SyncMessage.MessageRequestResponse.TypeEnum {
    switch value {
    case .unknown: return .unknown
    case .accept: return .accept
    case .delete: return .delete
    case .block: return .block
    case .blockAndDelete: return .blockAndDelete
    }
}

// MARK: - SSKProtoSyncMessageMessageRequestResponse

@objc
public class SSKProtoSyncMessageMessageRequestResponse: NSObject, Codable {

    // MARK: - SSKProtoSyncMessageMessageRequestResponseBuilder

    @objc
    public class func builder() -> SSKProtoSyncMessageMessageRequestResponseBuilder {
        return SSKProtoSyncMessageMessageRequestResponseBuilder()
    }

    // asBuilder() constructs a builder that reflects the proto's contents.
    @objc
    public func asBuilder() -> SSKProtoSyncMessageMessageRequestResponseBuilder {
        let builder = SSKProtoSyncMessageMessageRequestResponseBuilder()
        if let _value = threadE164 {
            builder.setThreadE164(_value)
        }
        if let _value = threadUuid {
            builder.setThreadUuid(_value)
        }
        if let _value = groupID {
            builder.setGroupID(_value)
        }
        if let _value = type {
            builder.setType(_value)
        }
        if let _value = unknownFields {
            builder.setUnknownFields(_value)
        }
        return builder
    }

    @objc
    public class SSKProtoSyncMessageMessageRequestResponseBuilder: NSObject {

        private var proto = SignalServiceProtos_SyncMessage.MessageRequestResponse()

        @objc
        fileprivate override init() {}

        @objc
        @available(swift, obsoleted: 1.0)
        public func setThreadE164(_ valueParam: String?) {
            guard let valueParam = valueParam else { return }
            proto.threadE164 = valueParam
        }

        public func setThreadE164(_ valueParam: String) {
            proto.threadE164 = valueParam
        }

        @objc
        @available(swift, obsoleted: 1.0)
        public func setThreadUuid(_ valueParam: String?) {
            guard let valueParam = valueParam else { return }
            proto.threadUuid = valueParam
        }

        public func setThreadUuid(_ valueParam: String) {
            proto.threadUuid = valueParam
        }

        @objc
        @available(swift, obsoleted: 1.0)
        public func setGroupID(_ valueParam: Data?) {
            guard let valueParam = valueParam else { return }
            proto.groupID = valueParam
        }

        public func setGroupID(_ valueParam: Data) {
            proto.groupID = valueParam
        }

        @objc
        public func setType(_ valueParam: SSKProtoSyncMessageMessageRequestResponseType) {
            proto.type = SSKProtoSyncMessageMessageRequestResponseTypeUnwrap(valueParam)
        }

        public func setUnknownFields(_ unknownFields: SwiftProtobuf.UnknownStorage) {
            proto.unknownFields = unknownFields
        }

        @objc
        public func build() throws -> SSKProtoSyncMessageMessageRequestResponse {
            return try SSKProtoSyncMessageMessageRequestResponse(proto)
        }

        @objc
        public func buildSerializedData() throws -> Data {
            return try SSKProtoSyncMessageMessageRequestResponse(proto).serializedData()
        }
    }

    fileprivate let proto: SignalServiceProtos_SyncMessage.MessageRequestResponse

    @objc
    public var threadE164: String? {
        guard hasThreadE164 else {
            return nil
        }
        return proto.threadE164
    }
    @objc
    public var hasThreadE164: Bool {
        return proto.hasThreadE164
    }

    @objc
    public var threadUuid: String? {
        guard hasThreadUuid else {
            return nil
        }
        return proto.threadUuid
    }
    @objc
    public var hasThreadUuid: Bool {
        return proto.hasThreadUuid
    }

    @objc
    public var groupID: Data? {
        guard hasGroupID else {
            return nil
        }
        return proto.groupID
    }
    @objc
    public var hasGroupID: Bool {
        return proto.hasGroupID
    }

    public var type: SSKProtoSyncMessageMessageRequestResponseType? {
        guard hasType else {
            return nil
        }
        return SSKProtoSyncMessageMessageRequestResponseTypeWrap(proto.type)
    }
    // This "unwrapped" accessor should only be used if the "has value" accessor has already been checked.
    @objc
    public var unwrappedType: SSKProtoSyncMessageMessageRequestResponseType {
        if !hasType {
            // TODO: We could make this a crashing assert.
            owsFailDebug("Unsafe unwrap of missing optional: MessageRequestResponse.type.")
        }
        return SSKProtoSyncMessageMessageRequestResponseTypeWrap(proto.type)
    }
    @objc
    public var hasType: Bool {
        return proto.hasType
    }

    @objc
    public var hasValidThread: Bool {
        return threadAddress != nil
    }
    @objc
    public var threadAddress: SignalServiceAddress? {
        guard hasThreadE164 || hasThreadUuid else { return nil }

        let uuidString: String? = {
            guard hasThreadUuid else { return nil }

            guard let threadUuid = threadUuid else {
                owsFailDebug("threadUuid was unexpectedly nil")
                return nil
            }

            return threadUuid
        }()

        let phoneNumber: String? = {
            guard hasThreadE164 else {
                // Shouldn’t happen in prod yet
                assert(FeatureFlags.allowUUIDOnlyContacts)
                return nil
            }

            guard let threadE164 = threadE164 else {
                owsFailDebug("threadE164 was unexpectedly nil")
                return nil
            }

            guard !threadE164.isEmpty else {
                owsFailDebug("threadE164 was unexpectedly empty")
                return nil
            }

            return threadE164
        }()

        let address = SignalServiceAddress(uuidString: uuidString, phoneNumber: phoneNumber)
        guard address.isValid else {
            owsFailDebug("address was unexpectedly invalid")
            return nil
        }

        return address
    }

    public var hasUnknownFields: Bool {
        return !proto.unknownFields.data.isEmpty
    }
    public var unknownFields: SwiftProtobuf.UnknownStorage? {
        guard hasUnknownFields else { return nil }
        return proto.unknownFields
    }

    private init(proto: SignalServiceProtos_SyncMessage.MessageRequestResponse) {
        self.proto = proto
    }

    @objc
    public func serializedData() throws -> Data {
        return try self.proto.serializedData()
    }

    @objc
    public convenience init(serializedData: Data) throws {
        let proto = try SignalServiceProtos_SyncMessage.MessageRequestResponse(serializedData: serializedData)
        try self.init(proto)
    }

    fileprivate convenience init(_ proto: SignalServiceProtos_SyncMessage.MessageRequestResponse) throws {
        // MARK: - Begin Validation Logic for SSKProtoSyncMessageMessageRequestResponse -

        // MARK: - End Validation Logic for SSKProtoSyncMessageMessageRequestResponse -

        self.init(proto: proto)
    }

    public required convenience init(from decoder: Swift.Decoder) throws {
        let singleValueContainer = try decoder.singleValueContainer()
        let serializedData = try singleValueContainer.decode(Data.self)
        try self.init(serializedData: serializedData)
    }
    public func encode(to encoder: Swift.Encoder) throws {
        var singleValueContainer = encoder.singleValueContainer()
        try singleValueContainer.encode(try serializedData())
    }

    @objc
    public override var debugDescription: String {
        return "\(proto)"
    }
}

#if DEBUG

extension SSKProtoSyncMessageMessageRequestResponse {
    @objc
    public func serializedDataIgnoringErrors() -> Data? {
        return try! self.serializedData()
    }
}

extension SSKProtoSyncMessageMessageRequestResponse.SSKProtoSyncMessageMessageRequestResponseBuilder {
    @objc
    public func buildIgnoringErrors() -> SSKProtoSyncMessageMessageRequestResponse? {
        return try! self.build()
    }
}

#endif

// MARK: - SSKProtoSyncMessage

@objc
public class SSKProtoSyncMessage: NSObject, Codable {

    // MARK: - SSKProtoSyncMessageBuilder

    @objc
    public class func builder() -> SSKProtoSyncMessageBuilder {
        return SSKProtoSyncMessageBuilder()
    }

    // asBuilder() constructs a builder that reflects the proto's contents.
    @objc
    public func asBuilder() -> SSKProtoSyncMessageBuilder {
        let builder = SSKProtoSyncMessageBuilder()
        if let _value = sent {
            builder.setSent(_value)
        }
        if let _value = contacts {
            builder.setContacts(_value)
        }
        if let _value = groups {
            builder.setGroups(_value)
        }
        if let _value = request {
            builder.setRequest(_value)
        }
        builder.setRead(read)
        if let _value = blocked {
            builder.setBlocked(_value)
        }
        if let _value = verified {
            builder.setVerified(_value)
        }
        if let _value = configuration {
            builder.setConfiguration(_value)
        }
        if let _value = padding {
            builder.setPadding(_value)
        }
        builder.setStickerPackOperation(stickerPackOperation)
        if let _value = viewOnceOpen {
            builder.setViewOnceOpen(_value)
        }
        if let _value = fetchLatest {
            builder.setFetchLatest(_value)
        }
        if let _value = keys {
            builder.setKeys(_value)
        }
        if let _value = messageRequestResponse {
            builder.setMessageRequestResponse(_value)
        }
        if let _value = unknownFields {
            builder.setUnknownFields(_value)
        }
        return builder
    }

    @objc
    public class SSKProtoSyncMessageBuilder: NSObject {

        private var proto = SignalServiceProtos_SyncMessage()

        @objc
        fileprivate override init() {}

        @objc
        @available(swift, obsoleted: 1.0)
        public func setSent(_ valueParam: SSKProtoSyncMessageSent?) {
            guard let valueParam = valueParam else { return }
            proto.sent = valueParam.proto
        }

        public func setSent(_ valueParam: SSKProtoSyncMessageSent) {
            proto.sent = valueParam.proto
        }

        @objc
        @available(swift, obsoleted: 1.0)
        public func setContacts(_ valueParam: SSKProtoSyncMessageContacts?) {
            guard let valueParam = valueParam else { return }
            proto.contacts = valueParam.proto
        }

        public func setContacts(_ valueParam: SSKProtoSyncMessageContacts) {
            proto.contacts = valueParam.proto
        }

        @objc
        @available(swift, obsoleted: 1.0)
        public func setGroups(_ valueParam: SSKProtoSyncMessageGroups?) {
            guard let valueParam = valueParam else { return }
            proto.groups = valueParam.proto
        }

        public func setGroups(_ valueParam: SSKProtoSyncMessageGroups) {
            proto.groups = valueParam.proto
        }

        @objc
        @available(swift, obsoleted: 1.0)
        public func setRequest(_ valueParam: SSKProtoSyncMessageRequest?) {
            guard let valueParam = valueParam else { return }
            proto.request = valueParam.proto
        }

        public func setRequest(_ valueParam: SSKProtoSyncMessageRequest) {
            proto.request = valueParam.proto
        }

        @objc
        public func addRead(_ valueParam: SSKProtoSyncMessageRead) {
            var items = proto.read
            items.append(valueParam.proto)
            proto.read = items
        }

        @objc
        public func setRead(_ wrappedItems: [SSKProtoSyncMessageRead]) {
            proto.read = wrappedItems.map { $0.proto }
        }

        @objc
        @available(swift, obsoleted: 1.0)
        public func setBlocked(_ valueParam: SSKProtoSyncMessageBlocked?) {
            guard let valueParam = valueParam else { return }
            proto.blocked = valueParam.proto
        }

        public func setBlocked(_ valueParam: SSKProtoSyncMessageBlocked) {
            proto.blocked = valueParam.proto
        }

        @objc
        @available(swift, obsoleted: 1.0)
        public func setVerified(_ valueParam: SSKProtoVerified?) {
            guard let valueParam = valueParam else { return }
            proto.verified = valueParam.proto
        }

        public func setVerified(_ valueParam: SSKProtoVerified) {
            proto.verified = valueParam.proto
        }

        @objc
        @available(swift, obsoleted: 1.0)
        public func setConfiguration(_ valueParam: SSKProtoSyncMessageConfiguration?) {
            guard let valueParam = valueParam else { return }
            proto.configuration = valueParam.proto
        }

        public func setConfiguration(_ valueParam: SSKProtoSyncMessageConfiguration) {
            proto.configuration = valueParam.proto
        }

        @objc
        @available(swift, obsoleted: 1.0)
        public func setPadding(_ valueParam: Data?) {
            guard let valueParam = valueParam else { return }
            proto.padding = valueParam
        }

        public func setPadding(_ valueParam: Data) {
            proto.padding = valueParam
        }

        @objc
        public func addStickerPackOperation(_ valueParam: SSKProtoSyncMessageStickerPackOperation) {
            var items = proto.stickerPackOperation
            items.append(valueParam.proto)
            proto.stickerPackOperation = items
        }

        @objc
        public func setStickerPackOperation(_ wrappedItems: [SSKProtoSyncMessageStickerPackOperation]) {
            proto.stickerPackOperation = wrappedItems.map { $0.proto }
        }

        @objc
        @available(swift, obsoleted: 1.0)
        public func setViewOnceOpen(_ valueParam: SSKProtoSyncMessageViewOnceOpen?) {
            guard let valueParam = valueParam else { return }
            proto.viewOnceOpen = valueParam.proto
        }

        public func setViewOnceOpen(_ valueParam: SSKProtoSyncMessageViewOnceOpen) {
            proto.viewOnceOpen = valueParam.proto
        }

        @objc
        @available(swift, obsoleted: 1.0)
        public func setFetchLatest(_ valueParam: SSKProtoSyncMessageFetchLatest?) {
            guard let valueParam = valueParam else { return }
            proto.fetchLatest = valueParam.proto
        }

        public func setFetchLatest(_ valueParam: SSKProtoSyncMessageFetchLatest) {
            proto.fetchLatest = valueParam.proto
        }

        @objc
        @available(swift, obsoleted: 1.0)
        public func setKeys(_ valueParam: SSKProtoSyncMessageKeys?) {
            guard let valueParam = valueParam else { return }
            proto.keys = valueParam.proto
        }

        public func setKeys(_ valueParam: SSKProtoSyncMessageKeys) {
            proto.keys = valueParam.proto
        }

        @objc
        @available(swift, obsoleted: 1.0)
        public func setMessageRequestResponse(_ valueParam: SSKProtoSyncMessageMessageRequestResponse?) {
            guard let valueParam = valueParam else { return }
            proto.messageRequestResponse = valueParam.proto
        }

        public func setMessageRequestResponse(_ valueParam: SSKProtoSyncMessageMessageRequestResponse) {
            proto.messageRequestResponse = valueParam.proto
        }

        public func setUnknownFields(_ unknownFields: SwiftProtobuf.UnknownStorage) {
            proto.unknownFields = unknownFields
        }

        @objc
        public func build() throws -> SSKProtoSyncMessage {
            return try SSKProtoSyncMessage(proto)
        }

        @objc
        public func buildSerializedData() throws -> Data {
            return try SSKProtoSyncMessage(proto).serializedData()
        }
    }

    fileprivate let proto: SignalServiceProtos_SyncMessage

    @objc
    public let sent: SSKProtoSyncMessageSent?

    @objc
    public let contacts: SSKProtoSyncMessageContacts?

    @objc
    public let groups: SSKProtoSyncMessageGroups?

    @objc
    public let request: SSKProtoSyncMessageRequest?

    @objc
    public let read: [SSKProtoSyncMessageRead]

    @objc
    public let blocked: SSKProtoSyncMessageBlocked?

    @objc
    public let verified: SSKProtoVerified?

    @objc
    public let configuration: SSKProtoSyncMessageConfiguration?

    @objc
    public let stickerPackOperation: [SSKProtoSyncMessageStickerPackOperation]

    @objc
    public let viewOnceOpen: SSKProtoSyncMessageViewOnceOpen?

    @objc
    public let fetchLatest: SSKProtoSyncMessageFetchLatest?

    @objc
    public let keys: SSKProtoSyncMessageKeys?

    @objc
    public let messageRequestResponse: SSKProtoSyncMessageMessageRequestResponse?

    @objc
    public var padding: Data? {
        guard hasPadding else {
            return nil
        }
        return proto.padding
    }
    @objc
    public var hasPadding: Bool {
        return proto.hasPadding
    }

    public var hasUnknownFields: Bool {
        return !proto.unknownFields.data.isEmpty
    }
    public var unknownFields: SwiftProtobuf.UnknownStorage? {
        guard hasUnknownFields else { return nil }
        return proto.unknownFields
    }

    private init(proto: SignalServiceProtos_SyncMessage,
                 sent: SSKProtoSyncMessageSent?,
                 contacts: SSKProtoSyncMessageContacts?,
                 groups: SSKProtoSyncMessageGroups?,
                 request: SSKProtoSyncMessageRequest?,
                 read: [SSKProtoSyncMessageRead],
                 blocked: SSKProtoSyncMessageBlocked?,
                 verified: SSKProtoVerified?,
                 configuration: SSKProtoSyncMessageConfiguration?,
                 stickerPackOperation: [SSKProtoSyncMessageStickerPackOperation],
                 viewOnceOpen: SSKProtoSyncMessageViewOnceOpen?,
                 fetchLatest: SSKProtoSyncMessageFetchLatest?,
                 keys: SSKProtoSyncMessageKeys?,
                 messageRequestResponse: SSKProtoSyncMessageMessageRequestResponse?) {
        self.proto = proto
        self.sent = sent
        self.contacts = contacts
        self.groups = groups
        self.request = request
        self.read = read
        self.blocked = blocked
        self.verified = verified
        self.configuration = configuration
        self.stickerPackOperation = stickerPackOperation
        self.viewOnceOpen = viewOnceOpen
        self.fetchLatest = fetchLatest
        self.keys = keys
        self.messageRequestResponse = messageRequestResponse
    }

    @objc
    public func serializedData() throws -> Data {
        return try self.proto.serializedData()
    }

    @objc
    public convenience init(serializedData: Data) throws {
        let proto = try SignalServiceProtos_SyncMessage(serializedData: serializedData)
        try self.init(proto)
    }

    fileprivate convenience init(_ proto: SignalServiceProtos_SyncMessage) throws {
        var sent: SSKProtoSyncMessageSent?
        if proto.hasSent {
            sent = try SSKProtoSyncMessageSent(proto.sent)
        }

        var contacts: SSKProtoSyncMessageContacts?
        if proto.hasContacts {
            contacts = try SSKProtoSyncMessageContacts(proto.contacts)
        }

        var groups: SSKProtoSyncMessageGroups?
        if proto.hasGroups {
            groups = try SSKProtoSyncMessageGroups(proto.groups)
        }

        var request: SSKProtoSyncMessageRequest?
        if proto.hasRequest {
            request = try SSKProtoSyncMessageRequest(proto.request)
        }

        var read: [SSKProtoSyncMessageRead] = []
        read = try proto.read.map { try SSKProtoSyncMessageRead($0) }

        var blocked: SSKProtoSyncMessageBlocked?
        if proto.hasBlocked {
            blocked = try SSKProtoSyncMessageBlocked(proto.blocked)
        }

        var verified: SSKProtoVerified?
        if proto.hasVerified {
            verified = try SSKProtoVerified(proto.verified)
        }

        var configuration: SSKProtoSyncMessageConfiguration?
        if proto.hasConfiguration {
            configuration = try SSKProtoSyncMessageConfiguration(proto.configuration)
        }

        var stickerPackOperation: [SSKProtoSyncMessageStickerPackOperation] = []
        stickerPackOperation = try proto.stickerPackOperation.map { try SSKProtoSyncMessageStickerPackOperation($0) }

        var viewOnceOpen: SSKProtoSyncMessageViewOnceOpen?
        if proto.hasViewOnceOpen {
            viewOnceOpen = try SSKProtoSyncMessageViewOnceOpen(proto.viewOnceOpen)
        }

        var fetchLatest: SSKProtoSyncMessageFetchLatest?
        if proto.hasFetchLatest {
            fetchLatest = try SSKProtoSyncMessageFetchLatest(proto.fetchLatest)
        }

        var keys: SSKProtoSyncMessageKeys?
        if proto.hasKeys {
            keys = try SSKProtoSyncMessageKeys(proto.keys)
        }

        var messageRequestResponse: SSKProtoSyncMessageMessageRequestResponse?
        if proto.hasMessageRequestResponse {
            messageRequestResponse = try SSKProtoSyncMessageMessageRequestResponse(proto.messageRequestResponse)
        }

        // MARK: - Begin Validation Logic for SSKProtoSyncMessage -

        // MARK: - End Validation Logic for SSKProtoSyncMessage -

        self.init(proto: proto,
                  sent: sent,
                  contacts: contacts,
                  groups: groups,
                  request: request,
                  read: read,
                  blocked: blocked,
                  verified: verified,
                  configuration: configuration,
                  stickerPackOperation: stickerPackOperation,
                  viewOnceOpen: viewOnceOpen,
                  fetchLatest: fetchLatest,
                  keys: keys,
                  messageRequestResponse: messageRequestResponse)
    }

    public required convenience init(from decoder: Swift.Decoder) throws {
        let singleValueContainer = try decoder.singleValueContainer()
        let serializedData = try singleValueContainer.decode(Data.self)
        try self.init(serializedData: serializedData)
    }
    public func encode(to encoder: Swift.Encoder) throws {
        var singleValueContainer = encoder.singleValueContainer()
        try singleValueContainer.encode(try serializedData())
    }

    @objc
    public override var debugDescription: String {
        return "\(proto)"
    }
}

#if DEBUG

extension SSKProtoSyncMessage {
    @objc
    public func serializedDataIgnoringErrors() -> Data? {
        return try! self.serializedData()
    }
}

extension SSKProtoSyncMessage.SSKProtoSyncMessageBuilder {
    @objc
    public func buildIgnoringErrors() -> SSKProtoSyncMessage? {
        return try! self.build()
    }
}

#endif

// MARK: - SSKProtoAttachmentPointerFlags

@objc
public enum SSKProtoAttachmentPointerFlags: Int32 {
    case voiceMessage = 1
    case borderless = 2
}

private func SSKProtoAttachmentPointerFlagsWrap(_ value: SignalServiceProtos_AttachmentPointer.Flags) -> SSKProtoAttachmentPointerFlags {
    switch value {
    case .voiceMessage: return .voiceMessage
    case .borderless: return .borderless
    }
}

private func SSKProtoAttachmentPointerFlagsUnwrap(_ value: SSKProtoAttachmentPointerFlags) -> SignalServiceProtos_AttachmentPointer.Flags {
    switch value {
    case .voiceMessage: return .voiceMessage
    case .borderless: return .borderless
    }
}

// MARK: - SSKProtoAttachmentPointer

@objc
public class SSKProtoAttachmentPointer: NSObject, Codable {

    // MARK: - SSKProtoAttachmentPointerBuilder

    @objc
    public class func builder() -> SSKProtoAttachmentPointerBuilder {
        return SSKProtoAttachmentPointerBuilder()
    }

    // asBuilder() constructs a builder that reflects the proto's contents.
    @objc
    public func asBuilder() -> SSKProtoAttachmentPointerBuilder {
        let builder = SSKProtoAttachmentPointerBuilder()
        if hasCdnID {
            builder.setCdnID(cdnID)
        }
        if let _value = cdnKey {
            builder.setCdnKey(_value)
        }
        if let _value = contentType {
            builder.setContentType(_value)
        }
        if let _value = key {
            builder.setKey(_value)
        }
        if hasSize {
            builder.setSize(size)
        }
        if let _value = thumbnail {
            builder.setThumbnail(_value)
        }
        if let _value = digest {
            builder.setDigest(_value)
        }
        if let _value = fileName {
            builder.setFileName(_value)
        }
        if hasFlags {
            builder.setFlags(flags)
        }
        if hasWidth {
            builder.setWidth(width)
        }
        if hasHeight {
            builder.setHeight(height)
        }
        if let _value = caption {
            builder.setCaption(_value)
        }
        if let _value = blurHash {
            builder.setBlurHash(_value)
        }
        if hasUploadTimestamp {
            builder.setUploadTimestamp(uploadTimestamp)
        }
        if hasCdnNumber {
            builder.setCdnNumber(cdnNumber)
        }
        if let _value = unknownFields {
            builder.setUnknownFields(_value)
        }
        return builder
    }

    @objc
    public class SSKProtoAttachmentPointerBuilder: NSObject {

        private var proto = SignalServiceProtos_AttachmentPointer()

        @objc
        fileprivate override init() {}

        @objc
        public func setCdnID(_ valueParam: UInt64) {
            proto.cdnID = valueParam
        }

        @objc
        @available(swift, obsoleted: 1.0)
        public func setCdnKey(_ valueParam: String?) {
            guard let valueParam = valueParam else { return }
            proto.cdnKey = valueParam
        }

        public func setCdnKey(_ valueParam: String) {
            proto.cdnKey = valueParam
        }

        @objc
        @available(swift, obsoleted: 1.0)
        public func setContentType(_ valueParam: String?) {
            guard let valueParam = valueParam else { return }
            proto.contentType = valueParam
        }

        public func setContentType(_ valueParam: String) {
            proto.contentType = valueParam
        }

        @objc
        @available(swift, obsoleted: 1.0)
        public func setKey(_ valueParam: Data?) {
            guard let valueParam = valueParam else { return }
            proto.key = valueParam
        }

        public func setKey(_ valueParam: Data) {
            proto.key = valueParam
        }

        @objc
        public func setSize(_ valueParam: UInt32) {
            proto.size = valueParam
        }

        @objc
        @available(swift, obsoleted: 1.0)
        public func setThumbnail(_ valueParam: Data?) {
            guard let valueParam = valueParam else { return }
            proto.thumbnail = valueParam
        }

        public func setThumbnail(_ valueParam: Data) {
            proto.thumbnail = valueParam
        }

        @objc
        @available(swift, obsoleted: 1.0)
        public func setDigest(_ valueParam: Data?) {
            guard let valueParam = valueParam else { return }
            proto.digest = valueParam
        }

        public func setDigest(_ valueParam: Data) {
            proto.digest = valueParam
        }

        @objc
        @available(swift, obsoleted: 1.0)
        public func setFileName(_ valueParam: String?) {
            guard let valueParam = valueParam else { return }
            proto.fileName = valueParam
        }

        public func setFileName(_ valueParam: String) {
            proto.fileName = valueParam
        }

        @objc
        public func setFlags(_ valueParam: UInt32) {
            proto.flags = valueParam
        }

        @objc
        public func setWidth(_ valueParam: UInt32) {
            proto.width = valueParam
        }

        @objc
        public func setHeight(_ valueParam: UInt32) {
            proto.height = valueParam
        }

        @objc
        @available(swift, obsoleted: 1.0)
        public func setCaption(_ valueParam: String?) {
            guard let valueParam = valueParam else { return }
            proto.caption = valueParam
        }

        public func setCaption(_ valueParam: String) {
            proto.caption = valueParam
        }

        @objc
        @available(swift, obsoleted: 1.0)
        public func setBlurHash(_ valueParam: String?) {
            guard let valueParam = valueParam else { return }
            proto.blurHash = valueParam
        }

        public func setBlurHash(_ valueParam: String) {
            proto.blurHash = valueParam
        }

        @objc
        public func setUploadTimestamp(_ valueParam: UInt64) {
            proto.uploadTimestamp = valueParam
        }

        @objc
        public func setCdnNumber(_ valueParam: UInt32) {
            proto.cdnNumber = valueParam
        }

        public func setUnknownFields(_ unknownFields: SwiftProtobuf.UnknownStorage) {
            proto.unknownFields = unknownFields
        }

        @objc
        public func build() throws -> SSKProtoAttachmentPointer {
            return try SSKProtoAttachmentPointer(proto)
        }

        @objc
        public func buildSerializedData() throws -> Data {
            return try SSKProtoAttachmentPointer(proto).serializedData()
        }
    }

    fileprivate let proto: SignalServiceProtos_AttachmentPointer

    @objc
    public var cdnID: UInt64 {
        return proto.cdnID
    }
    @objc
    public var hasCdnID: Bool {
        return proto.hasCdnID
    }

    @objc
    public var cdnKey: String? {
        guard hasCdnKey else {
            return nil
        }
        return proto.cdnKey
    }
    @objc
    public var hasCdnKey: Bool {
        return proto.hasCdnKey
    }

    @objc
    public var contentType: String? {
        guard hasContentType else {
            return nil
        }
        return proto.contentType
    }
    @objc
    public var hasContentType: Bool {
        return proto.hasContentType
    }

    @objc
    public var key: Data? {
        guard hasKey else {
            return nil
        }
        return proto.key
    }
    @objc
    public var hasKey: Bool {
        return proto.hasKey
    }

    @objc
    public var size: UInt32 {
        return proto.size
    }
    @objc
    public var hasSize: Bool {
        return proto.hasSize
    }

    @objc
    public var thumbnail: Data? {
        guard hasThumbnail else {
            return nil
        }
        return proto.thumbnail
    }
    @objc
    public var hasThumbnail: Bool {
        return proto.hasThumbnail
    }

    @objc
    public var digest: Data? {
        guard hasDigest else {
            return nil
        }
        return proto.digest
    }
    @objc
    public var hasDigest: Bool {
        return proto.hasDigest
    }

    @objc
    public var fileName: String? {
        guard hasFileName else {
            return nil
        }
        return proto.fileName
    }
    @objc
    public var hasFileName: Bool {
        return proto.hasFileName
    }

    @objc
    public var flags: UInt32 {
        return proto.flags
    }
    @objc
    public var hasFlags: Bool {
        return proto.hasFlags
    }

    @objc
    public var width: UInt32 {
        return proto.width
    }
    @objc
    public var hasWidth: Bool {
        return proto.hasWidth
    }

    @objc
    public var height: UInt32 {
        return proto.height
    }
    @objc
    public var hasHeight: Bool {
        return proto.hasHeight
    }

    @objc
    public var caption: String? {
        guard hasCaption else {
            return nil
        }
        return proto.caption
    }
    @objc
    public var hasCaption: Bool {
        return proto.hasCaption
    }

    @objc
    public var blurHash: String? {
        guard hasBlurHash else {
            return nil
        }
        return proto.blurHash
    }
    @objc
    public var hasBlurHash: Bool {
        return proto.hasBlurHash
    }

    @objc
    public var uploadTimestamp: UInt64 {
        return proto.uploadTimestamp
    }
    @objc
    public var hasUploadTimestamp: Bool {
        return proto.hasUploadTimestamp
    }

    @objc
    public var cdnNumber: UInt32 {
        return proto.cdnNumber
    }
    @objc
    public var hasCdnNumber: Bool {
        return proto.hasCdnNumber
    }

    public var hasUnknownFields: Bool {
        return !proto.unknownFields.data.isEmpty
    }
    public var unknownFields: SwiftProtobuf.UnknownStorage? {
        guard hasUnknownFields else { return nil }
        return proto.unknownFields
    }

    private init(proto: SignalServiceProtos_AttachmentPointer) {
        self.proto = proto
    }

    @objc
    public func serializedData() throws -> Data {
        return try self.proto.serializedData()
    }

    @objc
    public convenience init(serializedData: Data) throws {
        let proto = try SignalServiceProtos_AttachmentPointer(serializedData: serializedData)
        try self.init(proto)
    }

    fileprivate convenience init(_ proto: SignalServiceProtos_AttachmentPointer) throws {
        // MARK: - Begin Validation Logic for SSKProtoAttachmentPointer -

        // MARK: - End Validation Logic for SSKProtoAttachmentPointer -

        self.init(proto: proto)
    }

    public required convenience init(from decoder: Swift.Decoder) throws {
        let singleValueContainer = try decoder.singleValueContainer()
        let serializedData = try singleValueContainer.decode(Data.self)
        try self.init(serializedData: serializedData)
    }
    public func encode(to encoder: Swift.Encoder) throws {
        var singleValueContainer = encoder.singleValueContainer()
        try singleValueContainer.encode(try serializedData())
    }

    @objc
    public override var debugDescription: String {
        return "\(proto)"
    }
}

#if DEBUG

extension SSKProtoAttachmentPointer {
    @objc
    public func serializedDataIgnoringErrors() -> Data? {
        return try! self.serializedData()
    }
}

extension SSKProtoAttachmentPointer.SSKProtoAttachmentPointerBuilder {
    @objc
    public func buildIgnoringErrors() -> SSKProtoAttachmentPointer? {
        return try! self.build()
    }
}

#endif

// MARK: - SSKProtoGroupContextMember

@objc
public class SSKProtoGroupContextMember: NSObject, Codable {

    // MARK: - SSKProtoGroupContextMemberBuilder

    @objc
    public class func builder() -> SSKProtoGroupContextMemberBuilder {
        return SSKProtoGroupContextMemberBuilder()
    }

    // asBuilder() constructs a builder that reflects the proto's contents.
    @objc
    public func asBuilder() -> SSKProtoGroupContextMemberBuilder {
        let builder = SSKProtoGroupContextMemberBuilder()
        if let _value = e164 {
            builder.setE164(_value)
        }
        if let _value = unknownFields {
            builder.setUnknownFields(_value)
        }
        return builder
    }

    @objc
    public class SSKProtoGroupContextMemberBuilder: NSObject {

        private var proto = SignalServiceProtos_GroupContext.Member()

        @objc
        fileprivate override init() {}

        @objc
        @available(swift, obsoleted: 1.0)
        public func setE164(_ valueParam: String?) {
            guard let valueParam = valueParam else { return }
            proto.e164 = valueParam
        }

        public func setE164(_ valueParam: String) {
            proto.e164 = valueParam
        }

        public func setUnknownFields(_ unknownFields: SwiftProtobuf.UnknownStorage) {
            proto.unknownFields = unknownFields
        }

        @objc
        public func build() throws -> SSKProtoGroupContextMember {
            return try SSKProtoGroupContextMember(proto)
        }

        @objc
        public func buildSerializedData() throws -> Data {
            return try SSKProtoGroupContextMember(proto).serializedData()
        }
    }

    fileprivate let proto: SignalServiceProtos_GroupContext.Member

    @objc
    public var e164: String? {
        guard hasE164 else {
            return nil
        }
        return proto.e164
    }
    @objc
    public var hasE164: Bool {
        return proto.hasE164
    }

    public var hasUnknownFields: Bool {
        return !proto.unknownFields.data.isEmpty
    }
    public var unknownFields: SwiftProtobuf.UnknownStorage? {
        guard hasUnknownFields else { return nil }
        return proto.unknownFields
    }

    private init(proto: SignalServiceProtos_GroupContext.Member) {
        self.proto = proto
    }

    @objc
    public func serializedData() throws -> Data {
        return try self.proto.serializedData()
    }

    @objc
    public convenience init(serializedData: Data) throws {
        let proto = try SignalServiceProtos_GroupContext.Member(serializedData: serializedData)
        try self.init(proto)
    }

    fileprivate convenience init(_ proto: SignalServiceProtos_GroupContext.Member) throws {
        // MARK: - Begin Validation Logic for SSKProtoGroupContextMember -

        // MARK: - End Validation Logic for SSKProtoGroupContextMember -

        self.init(proto: proto)
    }

    public required convenience init(from decoder: Swift.Decoder) throws {
        let singleValueContainer = try decoder.singleValueContainer()
        let serializedData = try singleValueContainer.decode(Data.self)
        try self.init(serializedData: serializedData)
    }
    public func encode(to encoder: Swift.Encoder) throws {
        var singleValueContainer = encoder.singleValueContainer()
        try singleValueContainer.encode(try serializedData())
    }

    @objc
    public override var debugDescription: String {
        return "\(proto)"
    }
}

#if DEBUG

extension SSKProtoGroupContextMember {
    @objc
    public func serializedDataIgnoringErrors() -> Data? {
        return try! self.serializedData()
    }
}

extension SSKProtoGroupContextMember.SSKProtoGroupContextMemberBuilder {
    @objc
    public func buildIgnoringErrors() -> SSKProtoGroupContextMember? {
        return try! self.build()
    }
}

#endif

// MARK: - SSKProtoGroupContextType

@objc
public enum SSKProtoGroupContextType: Int32 {
    case unknown = 0
    case update = 1
    case deliver = 2
    case quit = 3
    case requestInfo = 4
}

private func SSKProtoGroupContextTypeWrap(_ value: SignalServiceProtos_GroupContext.TypeEnum) -> SSKProtoGroupContextType {
    switch value {
    case .unknown: return .unknown
    case .update: return .update
    case .deliver: return .deliver
    case .quit: return .quit
    case .requestInfo: return .requestInfo
    }
}

private func SSKProtoGroupContextTypeUnwrap(_ value: SSKProtoGroupContextType) -> SignalServiceProtos_GroupContext.TypeEnum {
    switch value {
    case .unknown: return .unknown
    case .update: return .update
    case .deliver: return .deliver
    case .quit: return .quit
    case .requestInfo: return .requestInfo
    }
}

// MARK: - SSKProtoGroupContext

@objc
public class SSKProtoGroupContext: NSObject, Codable {

    // MARK: - SSKProtoGroupContextBuilder

    @objc
    public class func builder(id: Data) -> SSKProtoGroupContextBuilder {
        return SSKProtoGroupContextBuilder(id: id)
    }

    // asBuilder() constructs a builder that reflects the proto's contents.
    @objc
    public func asBuilder() -> SSKProtoGroupContextBuilder {
        let builder = SSKProtoGroupContextBuilder(id: id)
        if let _value = type {
            builder.setType(_value)
        }
        if let _value = name {
            builder.setName(_value)
        }
        builder.setMembersE164(membersE164)
        if let _value = avatar {
            builder.setAvatar(_value)
        }
        builder.setMembers(members)
        if let _value = unknownFields {
            builder.setUnknownFields(_value)
        }
        return builder
    }

    @objc
    public class SSKProtoGroupContextBuilder: NSObject {

        private var proto = SignalServiceProtos_GroupContext()

        @objc
        fileprivate override init() {}

        @objc
        fileprivate init(id: Data) {
            super.init()

            setId(id)
        }

        @objc
        @available(swift, obsoleted: 1.0)
        public func setId(_ valueParam: Data?) {
            guard let valueParam = valueParam else { return }
            proto.id = valueParam
        }

        public func setId(_ valueParam: Data) {
            proto.id = valueParam
        }

        @objc
        public func setType(_ valueParam: SSKProtoGroupContextType) {
            proto.type = SSKProtoGroupContextTypeUnwrap(valueParam)
        }

        @objc
        @available(swift, obsoleted: 1.0)
        public func setName(_ valueParam: String?) {
            guard let valueParam = valueParam else { return }
            proto.name = valueParam
        }

        public func setName(_ valueParam: String) {
            proto.name = valueParam
        }

        @objc
        public func addMembersE164(_ valueParam: String) {
            var items = proto.membersE164
            items.append(valueParam)
            proto.membersE164 = items
        }

        @objc
        public func setMembersE164(_ wrappedItems: [String]) {
            proto.membersE164 = wrappedItems
        }

        @objc
        @available(swift, obsoleted: 1.0)
        public func setAvatar(_ valueParam: SSKProtoAttachmentPointer?) {
            guard let valueParam = valueParam else { return }
            proto.avatar = valueParam.proto
        }

        public func setAvatar(_ valueParam: SSKProtoAttachmentPointer) {
            proto.avatar = valueParam.proto
        }

        @objc
        public func addMembers(_ valueParam: SSKProtoGroupContextMember) {
            var items = proto.members
            items.append(valueParam.proto)
            proto.members = items
        }

        @objc
        public func setMembers(_ wrappedItems: [SSKProtoGroupContextMember]) {
            proto.members = wrappedItems.map { $0.proto }
        }

        public func setUnknownFields(_ unknownFields: SwiftProtobuf.UnknownStorage) {
            proto.unknownFields = unknownFields
        }

        @objc
        public func build() throws -> SSKProtoGroupContext {
            return try SSKProtoGroupContext(proto)
        }

        @objc
        public func buildSerializedData() throws -> Data {
            return try SSKProtoGroupContext(proto).serializedData()
        }
    }

    fileprivate let proto: SignalServiceProtos_GroupContext

    @objc
    public let id: Data

    @objc
    public let avatar: SSKProtoAttachmentPointer?

    @objc
    public let members: [SSKProtoGroupContextMember]

    public var type: SSKProtoGroupContextType? {
        guard hasType else {
            return nil
        }
        return SSKProtoGroupContextTypeWrap(proto.type)
    }
    // This "unwrapped" accessor should only be used if the "has value" accessor has already been checked.
    @objc
    public var unwrappedType: SSKProtoGroupContextType {
        if !hasType {
            // TODO: We could make this a crashing assert.
            owsFailDebug("Unsafe unwrap of missing optional: GroupContext.type.")
        }
        return SSKProtoGroupContextTypeWrap(proto.type)
    }
    @objc
    public var hasType: Bool {
        return proto.hasType
    }

    @objc
    public var name: String? {
        guard hasName else {
            return nil
        }
        return proto.name
    }
    @objc
    public var hasName: Bool {
        return proto.hasName
    }

    @objc
    public var membersE164: [String] {
        return proto.membersE164
    }

    public var hasUnknownFields: Bool {
        return !proto.unknownFields.data.isEmpty
    }
    public var unknownFields: SwiftProtobuf.UnknownStorage? {
        guard hasUnknownFields else { return nil }
        return proto.unknownFields
    }

    private init(proto: SignalServiceProtos_GroupContext,
                 id: Data,
                 avatar: SSKProtoAttachmentPointer?,
                 members: [SSKProtoGroupContextMember]) {
        self.proto = proto
        self.id = id
        self.avatar = avatar
        self.members = members
    }

    @objc
    public func serializedData() throws -> Data {
        return try self.proto.serializedData()
    }

    @objc
    public convenience init(serializedData: Data) throws {
        let proto = try SignalServiceProtos_GroupContext(serializedData: serializedData)
        try self.init(proto)
    }

    fileprivate convenience init(_ proto: SignalServiceProtos_GroupContext) throws {
        guard proto.hasID else {
            throw SSKProtoError.invalidProtobuf(description: "\(Self.logTag) missing required field: id")
        }
        let id = proto.id

        var avatar: SSKProtoAttachmentPointer?
        if proto.hasAvatar {
            avatar = try SSKProtoAttachmentPointer(proto.avatar)
        }

        var members: [SSKProtoGroupContextMember] = []
        members = try proto.members.map { try SSKProtoGroupContextMember($0) }

        // MARK: - Begin Validation Logic for SSKProtoGroupContext -

        // MARK: - End Validation Logic for SSKProtoGroupContext -

        self.init(proto: proto,
                  id: id,
                  avatar: avatar,
                  members: members)
    }

    public required convenience init(from decoder: Swift.Decoder) throws {
        let singleValueContainer = try decoder.singleValueContainer()
        let serializedData = try singleValueContainer.decode(Data.self)
        try self.init(serializedData: serializedData)
    }
    public func encode(to encoder: Swift.Encoder) throws {
        var singleValueContainer = encoder.singleValueContainer()
        try singleValueContainer.encode(try serializedData())
    }

    @objc
    public override var debugDescription: String {
        return "\(proto)"
    }
}

#if DEBUG

extension SSKProtoGroupContext {
    @objc
    public func serializedDataIgnoringErrors() -> Data? {
        return try! self.serializedData()
    }
}

extension SSKProtoGroupContext.SSKProtoGroupContextBuilder {
    @objc
    public func buildIgnoringErrors() -> SSKProtoGroupContext? {
        return try! self.build()
    }
}

#endif

// MARK: - SSKProtoGroupContextV2

@objc
public class SSKProtoGroupContextV2: NSObject, Codable {

    // MARK: - SSKProtoGroupContextV2Builder

    @objc
    public class func builder() -> SSKProtoGroupContextV2Builder {
        return SSKProtoGroupContextV2Builder()
    }

    // asBuilder() constructs a builder that reflects the proto's contents.
    @objc
    public func asBuilder() -> SSKProtoGroupContextV2Builder {
        let builder = SSKProtoGroupContextV2Builder()
        if let _value = masterKey {
            builder.setMasterKey(_value)
        }
        if hasRevision {
            builder.setRevision(revision)
        }
        if let _value = groupChange {
            builder.setGroupChange(_value)
        }
        if let _value = unknownFields {
            builder.setUnknownFields(_value)
        }
        return builder
    }

    @objc
    public class SSKProtoGroupContextV2Builder: NSObject {

        private var proto = SignalServiceProtos_GroupContextV2()

        @objc
        fileprivate override init() {}

        @objc
        @available(swift, obsoleted: 1.0)
        public func setMasterKey(_ valueParam: Data?) {
            guard let valueParam = valueParam else { return }
            proto.masterKey = valueParam
        }

        public func setMasterKey(_ valueParam: Data) {
            proto.masterKey = valueParam
        }

        @objc
        public func setRevision(_ valueParam: UInt32) {
            proto.revision = valueParam
        }

        @objc
        @available(swift, obsoleted: 1.0)
        public func setGroupChange(_ valueParam: Data?) {
            guard let valueParam = valueParam else { return }
            proto.groupChange = valueParam
        }

        public func setGroupChange(_ valueParam: Data) {
            proto.groupChange = valueParam
        }

        public func setUnknownFields(_ unknownFields: SwiftProtobuf.UnknownStorage) {
            proto.unknownFields = unknownFields
        }

        @objc
        public func build() throws -> SSKProtoGroupContextV2 {
            return try SSKProtoGroupContextV2(proto)
        }

        @objc
        public func buildSerializedData() throws -> Data {
            return try SSKProtoGroupContextV2(proto).serializedData()
        }
    }

    fileprivate let proto: SignalServiceProtos_GroupContextV2

    @objc
    public var masterKey: Data? {
        guard hasMasterKey else {
            return nil
        }
        return proto.masterKey
    }
    @objc
    public var hasMasterKey: Bool {
        return proto.hasMasterKey
    }

    @objc
    public var revision: UInt32 {
        return proto.revision
    }
    @objc
    public var hasRevision: Bool {
        return proto.hasRevision
    }

    @objc
    public var groupChange: Data? {
        guard hasGroupChange else {
            return nil
        }
        return proto.groupChange
    }
    @objc
    public var hasGroupChange: Bool {
        return proto.hasGroupChange
    }

    public var hasUnknownFields: Bool {
        return !proto.unknownFields.data.isEmpty
    }
    public var unknownFields: SwiftProtobuf.UnknownStorage? {
        guard hasUnknownFields else { return nil }
        return proto.unknownFields
    }

    private init(proto: SignalServiceProtos_GroupContextV2) {
        self.proto = proto
    }

    @objc
    public func serializedData() throws -> Data {
        return try self.proto.serializedData()
    }

    @objc
    public convenience init(serializedData: Data) throws {
        let proto = try SignalServiceProtos_GroupContextV2(serializedData: serializedData)
        try self.init(proto)
    }

    fileprivate convenience init(_ proto: SignalServiceProtos_GroupContextV2) throws {
        // MARK: - Begin Validation Logic for SSKProtoGroupContextV2 -

        // MARK: - End Validation Logic for SSKProtoGroupContextV2 -

        self.init(proto: proto)
    }

    public required convenience init(from decoder: Swift.Decoder) throws {
        let singleValueContainer = try decoder.singleValueContainer()
        let serializedData = try singleValueContainer.decode(Data.self)
        try self.init(serializedData: serializedData)
    }
    public func encode(to encoder: Swift.Encoder) throws {
        var singleValueContainer = encoder.singleValueContainer()
        try singleValueContainer.encode(try serializedData())
    }

    @objc
    public override var debugDescription: String {
        return "\(proto)"
    }
}

#if DEBUG

extension SSKProtoGroupContextV2 {
    @objc
    public func serializedDataIgnoringErrors() -> Data? {
        return try! self.serializedData()
    }
}

extension SSKProtoGroupContextV2.SSKProtoGroupContextV2Builder {
    @objc
    public func buildIgnoringErrors() -> SSKProtoGroupContextV2? {
        return try! self.build()
    }
}

#endif

// MARK: - SSKProtoContactDetailsAvatar

@objc
public class SSKProtoContactDetailsAvatar: NSObject, Codable {

    // MARK: - SSKProtoContactDetailsAvatarBuilder

    @objc
    public class func builder() -> SSKProtoContactDetailsAvatarBuilder {
        return SSKProtoContactDetailsAvatarBuilder()
    }

    // asBuilder() constructs a builder that reflects the proto's contents.
    @objc
    public func asBuilder() -> SSKProtoContactDetailsAvatarBuilder {
        let builder = SSKProtoContactDetailsAvatarBuilder()
        if let _value = contentType {
            builder.setContentType(_value)
        }
        if hasLength {
            builder.setLength(length)
        }
        if let _value = unknownFields {
            builder.setUnknownFields(_value)
        }
        return builder
    }

    @objc
    public class SSKProtoContactDetailsAvatarBuilder: NSObject {

        private var proto = SignalServiceProtos_ContactDetails.Avatar()

        @objc
        fileprivate override init() {}

        @objc
        @available(swift, obsoleted: 1.0)
        public func setContentType(_ valueParam: String?) {
            guard let valueParam = valueParam else { return }
            proto.contentType = valueParam
        }

        public func setContentType(_ valueParam: String) {
            proto.contentType = valueParam
        }

        @objc
        public func setLength(_ valueParam: UInt32) {
            proto.length = valueParam
        }

        public func setUnknownFields(_ unknownFields: SwiftProtobuf.UnknownStorage) {
            proto.unknownFields = unknownFields
        }

        @objc
        public func build() throws -> SSKProtoContactDetailsAvatar {
            return try SSKProtoContactDetailsAvatar(proto)
        }

        @objc
        public func buildSerializedData() throws -> Data {
            return try SSKProtoContactDetailsAvatar(proto).serializedData()
        }
    }

    fileprivate let proto: SignalServiceProtos_ContactDetails.Avatar

    @objc
    public var contentType: String? {
        guard hasContentType else {
            return nil
        }
        return proto.contentType
    }
    @objc
    public var hasContentType: Bool {
        return proto.hasContentType
    }

    @objc
    public var length: UInt32 {
        return proto.length
    }
    @objc
    public var hasLength: Bool {
        return proto.hasLength
    }

    public var hasUnknownFields: Bool {
        return !proto.unknownFields.data.isEmpty
    }
    public var unknownFields: SwiftProtobuf.UnknownStorage? {
        guard hasUnknownFields else { return nil }
        return proto.unknownFields
    }

    private init(proto: SignalServiceProtos_ContactDetails.Avatar) {
        self.proto = proto
    }

    @objc
    public func serializedData() throws -> Data {
        return try self.proto.serializedData()
    }

    @objc
    public convenience init(serializedData: Data) throws {
        let proto = try SignalServiceProtos_ContactDetails.Avatar(serializedData: serializedData)
        try self.init(proto)
    }

    fileprivate convenience init(_ proto: SignalServiceProtos_ContactDetails.Avatar) throws {
        // MARK: - Begin Validation Logic for SSKProtoContactDetailsAvatar -

        // MARK: - End Validation Logic for SSKProtoContactDetailsAvatar -

        self.init(proto: proto)
    }

    public required convenience init(from decoder: Swift.Decoder) throws {
        let singleValueContainer = try decoder.singleValueContainer()
        let serializedData = try singleValueContainer.decode(Data.self)
        try self.init(serializedData: serializedData)
    }
    public func encode(to encoder: Swift.Encoder) throws {
        var singleValueContainer = encoder.singleValueContainer()
        try singleValueContainer.encode(try serializedData())
    }

    @objc
    public override var debugDescription: String {
        return "\(proto)"
    }
}

#if DEBUG

extension SSKProtoContactDetailsAvatar {
    @objc
    public func serializedDataIgnoringErrors() -> Data? {
        return try! self.serializedData()
    }
}

extension SSKProtoContactDetailsAvatar.SSKProtoContactDetailsAvatarBuilder {
    @objc
    public func buildIgnoringErrors() -> SSKProtoContactDetailsAvatar? {
        return try! self.build()
    }
}

#endif

// MARK: - SSKProtoContactDetails

@objc
public class SSKProtoContactDetails: NSObject, Codable {

    // MARK: - SSKProtoContactDetailsBuilder

    @objc
    public class func builder() -> SSKProtoContactDetailsBuilder {
        return SSKProtoContactDetailsBuilder()
    }

    // asBuilder() constructs a builder that reflects the proto's contents.
    @objc
    public func asBuilder() -> SSKProtoContactDetailsBuilder {
        let builder = SSKProtoContactDetailsBuilder()
        if let _value = number {
            builder.setNumber(_value)
        }
        if let _value = uuid {
            builder.setUuid(_value)
        }
        if let _value = name {
            builder.setName(_value)
        }
        if let _value = avatar {
            builder.setAvatar(_value)
        }
        if let _value = color {
            builder.setColor(_value)
        }
        if let _value = verified {
            builder.setVerified(_value)
        }
        if let _value = profileKey {
            builder.setProfileKey(_value)
        }
        if hasBlocked {
            builder.setBlocked(blocked)
        }
        if hasExpireTimer {
            builder.setExpireTimer(expireTimer)
        }
        if hasInboxPosition {
            builder.setInboxPosition(inboxPosition)
        }
        if hasArchived {
            builder.setArchived(archived)
        }
        if let _value = unknownFields {
            builder.setUnknownFields(_value)
        }
        return builder
    }

    @objc
    public class SSKProtoContactDetailsBuilder: NSObject {

        private var proto = SignalServiceProtos_ContactDetails()

        @objc
        fileprivate override init() {}

        @objc
        @available(swift, obsoleted: 1.0)
        public func setNumber(_ valueParam: String?) {
            guard let valueParam = valueParam else { return }
            proto.number = valueParam
        }

        public func setNumber(_ valueParam: String) {
            proto.number = valueParam
        }

        @objc
        @available(swift, obsoleted: 1.0)
        public func setUuid(_ valueParam: String?) {
            guard let valueParam = valueParam else { return }
            proto.uuid = valueParam
        }

        public func setUuid(_ valueParam: String) {
            proto.uuid = valueParam
        }

        @objc
        @available(swift, obsoleted: 1.0)
        public func setName(_ valueParam: String?) {
            guard let valueParam = valueParam else { return }
            proto.name = valueParam
        }

        public func setName(_ valueParam: String) {
            proto.name = valueParam
        }

        @objc
        @available(swift, obsoleted: 1.0)
        public func setAvatar(_ valueParam: SSKProtoContactDetailsAvatar?) {
            guard let valueParam = valueParam else { return }
            proto.avatar = valueParam.proto
        }

        public func setAvatar(_ valueParam: SSKProtoContactDetailsAvatar) {
            proto.avatar = valueParam.proto
        }

        @objc
        @available(swift, obsoleted: 1.0)
        public func setColor(_ valueParam: String?) {
            guard let valueParam = valueParam else { return }
            proto.color = valueParam
        }

        public func setColor(_ valueParam: String) {
            proto.color = valueParam
        }

        @objc
        @available(swift, obsoleted: 1.0)
        public func setVerified(_ valueParam: SSKProtoVerified?) {
            guard let valueParam = valueParam else { return }
            proto.verified = valueParam.proto
        }

        public func setVerified(_ valueParam: SSKProtoVerified) {
            proto.verified = valueParam.proto
        }

        @objc
        @available(swift, obsoleted: 1.0)
        public func setProfileKey(_ valueParam: Data?) {
            guard let valueParam = valueParam else { return }
            proto.profileKey = valueParam
        }

        public func setProfileKey(_ valueParam: Data) {
            proto.profileKey = valueParam
        }

        @objc
        public func setBlocked(_ valueParam: Bool) {
            proto.blocked = valueParam
        }

        @objc
        public func setExpireTimer(_ valueParam: UInt32) {
            proto.expireTimer = valueParam
        }

        @objc
        public func setInboxPosition(_ valueParam: UInt32) {
            proto.inboxPosition = valueParam
        }

        @objc
        public func setArchived(_ valueParam: Bool) {
            proto.archived = valueParam
        }

        public func setUnknownFields(_ unknownFields: SwiftProtobuf.UnknownStorage) {
            proto.unknownFields = unknownFields
        }

        @objc
        public func build() throws -> SSKProtoContactDetails {
            return try SSKProtoContactDetails(proto)
        }

        @objc
        public func buildSerializedData() throws -> Data {
            return try SSKProtoContactDetails(proto).serializedData()
        }
    }

    fileprivate let proto: SignalServiceProtos_ContactDetails

    @objc
    public let avatar: SSKProtoContactDetailsAvatar?

    @objc
    public let verified: SSKProtoVerified?

    @objc
    public var number: String? {
        guard hasNumber else {
            return nil
        }
        return proto.number
    }
    @objc
    public var hasNumber: Bool {
        return proto.hasNumber
    }

    @objc
    public var uuid: String? {
        guard hasUuid else {
            return nil
        }
        return proto.uuid
    }
    @objc
    public var hasUuid: Bool {
        return proto.hasUuid
    }

    @objc
    public var name: String? {
        guard hasName else {
            return nil
        }
        return proto.name
    }
    @objc
    public var hasName: Bool {
        return proto.hasName
    }

    @objc
    public var color: String? {
        guard hasColor else {
            return nil
        }
        return proto.color
    }
    @objc
    public var hasColor: Bool {
        return proto.hasColor
    }

    @objc
    public var profileKey: Data? {
        guard hasProfileKey else {
            return nil
        }
        return proto.profileKey
    }
    @objc
    public var hasProfileKey: Bool {
        return proto.hasProfileKey
    }

    @objc
    public var blocked: Bool {
        return proto.blocked
    }
    @objc
    public var hasBlocked: Bool {
        return proto.hasBlocked
    }

    @objc
    public var expireTimer: UInt32 {
        return proto.expireTimer
    }
    @objc
    public var hasExpireTimer: Bool {
        return proto.hasExpireTimer
    }

    @objc
    public var inboxPosition: UInt32 {
        return proto.inboxPosition
    }
    @objc
    public var hasInboxPosition: Bool {
        return proto.hasInboxPosition
    }

    @objc
    public var archived: Bool {
        return proto.archived
    }
    @objc
    public var hasArchived: Bool {
        return proto.hasArchived
    }

    public var hasUnknownFields: Bool {
        return !proto.unknownFields.data.isEmpty
    }
    public var unknownFields: SwiftProtobuf.UnknownStorage? {
        guard hasUnknownFields else { return nil }
        return proto.unknownFields
    }

    private init(proto: SignalServiceProtos_ContactDetails,
                 avatar: SSKProtoContactDetailsAvatar?,
                 verified: SSKProtoVerified?) {
        self.proto = proto
        self.avatar = avatar
        self.verified = verified
    }

    @objc
    public func serializedData() throws -> Data {
        return try self.proto.serializedData()
    }

    @objc
    public convenience init(serializedData: Data) throws {
        let proto = try SignalServiceProtos_ContactDetails(serializedData: serializedData)
        try self.init(proto)
    }

    fileprivate convenience init(_ proto: SignalServiceProtos_ContactDetails) throws {
        var avatar: SSKProtoContactDetailsAvatar?
        if proto.hasAvatar {
            avatar = try SSKProtoContactDetailsAvatar(proto.avatar)
        }

        var verified: SSKProtoVerified?
        if proto.hasVerified {
            verified = try SSKProtoVerified(proto.verified)
        }

        // MARK: - Begin Validation Logic for SSKProtoContactDetails -

        // MARK: - End Validation Logic for SSKProtoContactDetails -

        self.init(proto: proto,
                  avatar: avatar,
                  verified: verified)
    }

    public required convenience init(from decoder: Swift.Decoder) throws {
        let singleValueContainer = try decoder.singleValueContainer()
        let serializedData = try singleValueContainer.decode(Data.self)
        try self.init(serializedData: serializedData)
    }
    public func encode(to encoder: Swift.Encoder) throws {
        var singleValueContainer = encoder.singleValueContainer()
        try singleValueContainer.encode(try serializedData())
    }

    @objc
    public override var debugDescription: String {
        return "\(proto)"
    }
}

#if DEBUG

extension SSKProtoContactDetails {
    @objc
    public func serializedDataIgnoringErrors() -> Data? {
        return try! self.serializedData()
    }
}

extension SSKProtoContactDetails.SSKProtoContactDetailsBuilder {
    @objc
    public func buildIgnoringErrors() -> SSKProtoContactDetails? {
        return try! self.build()
    }
}

#endif

// MARK: - SSKProtoGroupDetailsAvatar

@objc
public class SSKProtoGroupDetailsAvatar: NSObject, Codable {

    // MARK: - SSKProtoGroupDetailsAvatarBuilder

    @objc
    public class func builder() -> SSKProtoGroupDetailsAvatarBuilder {
        return SSKProtoGroupDetailsAvatarBuilder()
    }

    // asBuilder() constructs a builder that reflects the proto's contents.
    @objc
    public func asBuilder() -> SSKProtoGroupDetailsAvatarBuilder {
        let builder = SSKProtoGroupDetailsAvatarBuilder()
        if let _value = contentType {
            builder.setContentType(_value)
        }
        if hasLength {
            builder.setLength(length)
        }
        if let _value = unknownFields {
            builder.setUnknownFields(_value)
        }
        return builder
    }

    @objc
    public class SSKProtoGroupDetailsAvatarBuilder: NSObject {

        private var proto = SignalServiceProtos_GroupDetails.Avatar()

        @objc
        fileprivate override init() {}

        @objc
        @available(swift, obsoleted: 1.0)
        public func setContentType(_ valueParam: String?) {
            guard let valueParam = valueParam else { return }
            proto.contentType = valueParam
        }

        public func setContentType(_ valueParam: String) {
            proto.contentType = valueParam
        }

        @objc
        public func setLength(_ valueParam: UInt32) {
            proto.length = valueParam
        }

        public func setUnknownFields(_ unknownFields: SwiftProtobuf.UnknownStorage) {
            proto.unknownFields = unknownFields
        }

        @objc
        public func build() throws -> SSKProtoGroupDetailsAvatar {
            return try SSKProtoGroupDetailsAvatar(proto)
        }

        @objc
        public func buildSerializedData() throws -> Data {
            return try SSKProtoGroupDetailsAvatar(proto).serializedData()
        }
    }

    fileprivate let proto: SignalServiceProtos_GroupDetails.Avatar

    @objc
    public var contentType: String? {
        guard hasContentType else {
            return nil
        }
        return proto.contentType
    }
    @objc
    public var hasContentType: Bool {
        return proto.hasContentType
    }

    @objc
    public var length: UInt32 {
        return proto.length
    }
    @objc
    public var hasLength: Bool {
        return proto.hasLength
    }

    public var hasUnknownFields: Bool {
        return !proto.unknownFields.data.isEmpty
    }
    public var unknownFields: SwiftProtobuf.UnknownStorage? {
        guard hasUnknownFields else { return nil }
        return proto.unknownFields
    }

    private init(proto: SignalServiceProtos_GroupDetails.Avatar) {
        self.proto = proto
    }

    @objc
    public func serializedData() throws -> Data {
        return try self.proto.serializedData()
    }

    @objc
    public convenience init(serializedData: Data) throws {
        let proto = try SignalServiceProtos_GroupDetails.Avatar(serializedData: serializedData)
        try self.init(proto)
    }

    fileprivate convenience init(_ proto: SignalServiceProtos_GroupDetails.Avatar) throws {
        // MARK: - Begin Validation Logic for SSKProtoGroupDetailsAvatar -

        // MARK: - End Validation Logic for SSKProtoGroupDetailsAvatar -

        self.init(proto: proto)
    }

    public required convenience init(from decoder: Swift.Decoder) throws {
        let singleValueContainer = try decoder.singleValueContainer()
        let serializedData = try singleValueContainer.decode(Data.self)
        try self.init(serializedData: serializedData)
    }
    public func encode(to encoder: Swift.Encoder) throws {
        var singleValueContainer = encoder.singleValueContainer()
        try singleValueContainer.encode(try serializedData())
    }

    @objc
    public override var debugDescription: String {
        return "\(proto)"
    }
}

#if DEBUG

extension SSKProtoGroupDetailsAvatar {
    @objc
    public func serializedDataIgnoringErrors() -> Data? {
        return try! self.serializedData()
    }
}

extension SSKProtoGroupDetailsAvatar.SSKProtoGroupDetailsAvatarBuilder {
    @objc
    public func buildIgnoringErrors() -> SSKProtoGroupDetailsAvatar? {
        return try! self.build()
    }
}

#endif

// MARK: - SSKProtoGroupDetailsMember

@objc
public class SSKProtoGroupDetailsMember: NSObject, Codable {

    // MARK: - SSKProtoGroupDetailsMemberBuilder

    @objc
    public class func builder() -> SSKProtoGroupDetailsMemberBuilder {
        return SSKProtoGroupDetailsMemberBuilder()
    }

    // asBuilder() constructs a builder that reflects the proto's contents.
    @objc
    public func asBuilder() -> SSKProtoGroupDetailsMemberBuilder {
        let builder = SSKProtoGroupDetailsMemberBuilder()
        if let _value = e164 {
            builder.setE164(_value)
        }
        if let _value = unknownFields {
            builder.setUnknownFields(_value)
        }
        return builder
    }

    @objc
    public class SSKProtoGroupDetailsMemberBuilder: NSObject {

        private var proto = SignalServiceProtos_GroupDetails.Member()

        @objc
        fileprivate override init() {}

        @objc
        @available(swift, obsoleted: 1.0)
        public func setE164(_ valueParam: String?) {
            guard let valueParam = valueParam else { return }
            proto.e164 = valueParam
        }

        public func setE164(_ valueParam: String) {
            proto.e164 = valueParam
        }

        public func setUnknownFields(_ unknownFields: SwiftProtobuf.UnknownStorage) {
            proto.unknownFields = unknownFields
        }

        @objc
        public func build() throws -> SSKProtoGroupDetailsMember {
            return try SSKProtoGroupDetailsMember(proto)
        }

        @objc
        public func buildSerializedData() throws -> Data {
            return try SSKProtoGroupDetailsMember(proto).serializedData()
        }
    }

    fileprivate let proto: SignalServiceProtos_GroupDetails.Member

    @objc
    public var e164: String? {
        guard hasE164 else {
            return nil
        }
        return proto.e164
    }
    @objc
    public var hasE164: Bool {
        return proto.hasE164
    }

    public var hasUnknownFields: Bool {
        return !proto.unknownFields.data.isEmpty
    }
    public var unknownFields: SwiftProtobuf.UnknownStorage? {
        guard hasUnknownFields else { return nil }
        return proto.unknownFields
    }

    private init(proto: SignalServiceProtos_GroupDetails.Member) {
        self.proto = proto
    }

    @objc
    public func serializedData() throws -> Data {
        return try self.proto.serializedData()
    }

    @objc
    public convenience init(serializedData: Data) throws {
        let proto = try SignalServiceProtos_GroupDetails.Member(serializedData: serializedData)
        try self.init(proto)
    }

    fileprivate convenience init(_ proto: SignalServiceProtos_GroupDetails.Member) throws {
        // MARK: - Begin Validation Logic for SSKProtoGroupDetailsMember -

        // MARK: - End Validation Logic for SSKProtoGroupDetailsMember -

        self.init(proto: proto)
    }

    public required convenience init(from decoder: Swift.Decoder) throws {
        let singleValueContainer = try decoder.singleValueContainer()
        let serializedData = try singleValueContainer.decode(Data.self)
        try self.init(serializedData: serializedData)
    }
    public func encode(to encoder: Swift.Encoder) throws {
        var singleValueContainer = encoder.singleValueContainer()
        try singleValueContainer.encode(try serializedData())
    }

    @objc
    public override var debugDescription: String {
        return "\(proto)"
    }
}

#if DEBUG

extension SSKProtoGroupDetailsMember {
    @objc
    public func serializedDataIgnoringErrors() -> Data? {
        return try! self.serializedData()
    }
}

extension SSKProtoGroupDetailsMember.SSKProtoGroupDetailsMemberBuilder {
    @objc
    public func buildIgnoringErrors() -> SSKProtoGroupDetailsMember? {
        return try! self.build()
    }
}

#endif

// MARK: - SSKProtoGroupDetails

@objc
public class SSKProtoGroupDetails: NSObject, Codable {

    // MARK: - SSKProtoGroupDetailsBuilder

    @objc
    public class func builder(id: Data) -> SSKProtoGroupDetailsBuilder {
        return SSKProtoGroupDetailsBuilder(id: id)
    }

    // asBuilder() constructs a builder that reflects the proto's contents.
    @objc
    public func asBuilder() -> SSKProtoGroupDetailsBuilder {
        let builder = SSKProtoGroupDetailsBuilder(id: id)
        if let _value = name {
            builder.setName(_value)
        }
        builder.setMembersE164(membersE164)
        if let _value = avatar {
            builder.setAvatar(_value)
        }
        if hasActive {
            builder.setActive(active)
        }
        if hasExpireTimer {
            builder.setExpireTimer(expireTimer)
        }
        if let _value = color {
            builder.setColor(_value)
        }
        if hasBlocked {
            builder.setBlocked(blocked)
        }
        builder.setMembers(members)
        if hasInboxPosition {
            builder.setInboxPosition(inboxPosition)
        }
        if hasArchived {
            builder.setArchived(archived)
        }
        if let _value = unknownFields {
            builder.setUnknownFields(_value)
        }
        return builder
    }

    @objc
    public class SSKProtoGroupDetailsBuilder: NSObject {

        private var proto = SignalServiceProtos_GroupDetails()

        @objc
        fileprivate override init() {}

        @objc
        fileprivate init(id: Data) {
            super.init()

            setId(id)
        }

        @objc
        @available(swift, obsoleted: 1.0)
        public func setId(_ valueParam: Data?) {
            guard let valueParam = valueParam else { return }
            proto.id = valueParam
        }

        public func setId(_ valueParam: Data) {
            proto.id = valueParam
        }

        @objc
        @available(swift, obsoleted: 1.0)
        public func setName(_ valueParam: String?) {
            guard let valueParam = valueParam else { return }
            proto.name = valueParam
        }

        public func setName(_ valueParam: String) {
            proto.name = valueParam
        }

        @objc
        public func addMembersE164(_ valueParam: String) {
            var items = proto.membersE164
            items.append(valueParam)
            proto.membersE164 = items
        }

        @objc
        public func setMembersE164(_ wrappedItems: [String]) {
            proto.membersE164 = wrappedItems
        }

        @objc
        @available(swift, obsoleted: 1.0)
        public func setAvatar(_ valueParam: SSKProtoGroupDetailsAvatar?) {
            guard let valueParam = valueParam else { return }
            proto.avatar = valueParam.proto
        }

        public func setAvatar(_ valueParam: SSKProtoGroupDetailsAvatar) {
            proto.avatar = valueParam.proto
        }

        @objc
        public func setActive(_ valueParam: Bool) {
            proto.active = valueParam
        }

        @objc
        public func setExpireTimer(_ valueParam: UInt32) {
            proto.expireTimer = valueParam
        }

        @objc
        @available(swift, obsoleted: 1.0)
        public func setColor(_ valueParam: String?) {
            guard let valueParam = valueParam else { return }
            proto.color = valueParam
        }

        public func setColor(_ valueParam: String) {
            proto.color = valueParam
        }

        @objc
        public func setBlocked(_ valueParam: Bool) {
            proto.blocked = valueParam
        }

        @objc
        public func addMembers(_ valueParam: SSKProtoGroupDetailsMember) {
            var items = proto.members
            items.append(valueParam.proto)
            proto.members = items
        }

        @objc
        public func setMembers(_ wrappedItems: [SSKProtoGroupDetailsMember]) {
            proto.members = wrappedItems.map { $0.proto }
        }

        @objc
        public func setInboxPosition(_ valueParam: UInt32) {
            proto.inboxPosition = valueParam
        }

        @objc
        public func setArchived(_ valueParam: Bool) {
            proto.archived = valueParam
        }

        public func setUnknownFields(_ unknownFields: SwiftProtobuf.UnknownStorage) {
            proto.unknownFields = unknownFields
        }

        @objc
        public func build() throws -> SSKProtoGroupDetails {
            return try SSKProtoGroupDetails(proto)
        }

        @objc
        public func buildSerializedData() throws -> Data {
            return try SSKProtoGroupDetails(proto).serializedData()
        }
    }

    fileprivate let proto: SignalServiceProtos_GroupDetails

    @objc
    public let id: Data

    @objc
    public let avatar: SSKProtoGroupDetailsAvatar?

    @objc
    public let members: [SSKProtoGroupDetailsMember]

    @objc
    public var name: String? {
        guard hasName else {
            return nil
        }
        return proto.name
    }
    @objc
    public var hasName: Bool {
        return proto.hasName
    }

    @objc
    public var membersE164: [String] {
        return proto.membersE164
    }

    @objc
    public var active: Bool {
        return proto.active
    }
    @objc
    public var hasActive: Bool {
        return proto.hasActive
    }

    @objc
    public var expireTimer: UInt32 {
        return proto.expireTimer
    }
    @objc
    public var hasExpireTimer: Bool {
        return proto.hasExpireTimer
    }

    @objc
    public var color: String? {
        guard hasColor else {
            return nil
        }
        return proto.color
    }
    @objc
    public var hasColor: Bool {
        return proto.hasColor
    }

    @objc
    public var blocked: Bool {
        return proto.blocked
    }
    @objc
    public var hasBlocked: Bool {
        return proto.hasBlocked
    }

    @objc
    public var inboxPosition: UInt32 {
        return proto.inboxPosition
    }
    @objc
    public var hasInboxPosition: Bool {
        return proto.hasInboxPosition
    }

    @objc
    public var archived: Bool {
        return proto.archived
    }
    @objc
    public var hasArchived: Bool {
        return proto.hasArchived
    }

    public var hasUnknownFields: Bool {
        return !proto.unknownFields.data.isEmpty
    }
    public var unknownFields: SwiftProtobuf.UnknownStorage? {
        guard hasUnknownFields else { return nil }
        return proto.unknownFields
    }

    private init(proto: SignalServiceProtos_GroupDetails,
                 id: Data,
                 avatar: SSKProtoGroupDetailsAvatar?,
                 members: [SSKProtoGroupDetailsMember]) {
        self.proto = proto
        self.id = id
        self.avatar = avatar
        self.members = members
    }

    @objc
    public func serializedData() throws -> Data {
        return try self.proto.serializedData()
    }

    @objc
    public convenience init(serializedData: Data) throws {
        let proto = try SignalServiceProtos_GroupDetails(serializedData: serializedData)
        try self.init(proto)
    }

    fileprivate convenience init(_ proto: SignalServiceProtos_GroupDetails) throws {
        guard proto.hasID else {
            throw SSKProtoError.invalidProtobuf(description: "\(Self.logTag) missing required field: id")
        }
        let id = proto.id

        var avatar: SSKProtoGroupDetailsAvatar?
        if proto.hasAvatar {
            avatar = try SSKProtoGroupDetailsAvatar(proto.avatar)
        }

        var members: [SSKProtoGroupDetailsMember] = []
        members = try proto.members.map { try SSKProtoGroupDetailsMember($0) }

        // MARK: - Begin Validation Logic for SSKProtoGroupDetails -

        // MARK: - End Validation Logic for SSKProtoGroupDetails -

        self.init(proto: proto,
                  id: id,
                  avatar: avatar,
                  members: members)
    }

    public required convenience init(from decoder: Swift.Decoder) throws {
        let singleValueContainer = try decoder.singleValueContainer()
        let serializedData = try singleValueContainer.decode(Data.self)
        try self.init(serializedData: serializedData)
    }
    public func encode(to encoder: Swift.Encoder) throws {
        var singleValueContainer = encoder.singleValueContainer()
        try singleValueContainer.encode(try serializedData())
    }

    @objc
    public override var debugDescription: String {
        return "\(proto)"
    }
}

#if DEBUG

extension SSKProtoGroupDetails {
    @objc
    public func serializedDataIgnoringErrors() -> Data? {
        return try! self.serializedData()
    }
}

extension SSKProtoGroupDetails.SSKProtoGroupDetailsBuilder {
    @objc
    public func buildIgnoringErrors() -> SSKProtoGroupDetails? {
        return try! self.build()
    }
}

#endif

// MARK: - SSKProtoPackSticker

@objc
public class SSKProtoPackSticker: NSObject, Codable {

    // MARK: - SSKProtoPackStickerBuilder

    @objc
    public class func builder(id: UInt32) -> SSKProtoPackStickerBuilder {
        return SSKProtoPackStickerBuilder(id: id)
    }

    // asBuilder() constructs a builder that reflects the proto's contents.
    @objc
    public func asBuilder() -> SSKProtoPackStickerBuilder {
        let builder = SSKProtoPackStickerBuilder(id: id)
        if let _value = emoji {
            builder.setEmoji(_value)
        }
        if let _value = unknownFields {
            builder.setUnknownFields(_value)
        }
        return builder
    }

    @objc
    public class SSKProtoPackStickerBuilder: NSObject {

        private var proto = SignalServiceProtos_Pack.Sticker()

        @objc
        fileprivate override init() {}

        @objc
        fileprivate init(id: UInt32) {
            super.init()

            setId(id)
        }

        @objc
        public func setId(_ valueParam: UInt32) {
            proto.id = valueParam
        }

        @objc
        @available(swift, obsoleted: 1.0)
        public func setEmoji(_ valueParam: String?) {
            guard let valueParam = valueParam else { return }
            proto.emoji = valueParam
        }

        public func setEmoji(_ valueParam: String) {
            proto.emoji = valueParam
        }

        public func setUnknownFields(_ unknownFields: SwiftProtobuf.UnknownStorage) {
            proto.unknownFields = unknownFields
        }

        @objc
        public func build() throws -> SSKProtoPackSticker {
            return try SSKProtoPackSticker(proto)
        }

        @objc
        public func buildSerializedData() throws -> Data {
            return try SSKProtoPackSticker(proto).serializedData()
        }
    }

    fileprivate let proto: SignalServiceProtos_Pack.Sticker

    @objc
    public let id: UInt32

    @objc
    public var emoji: String? {
        guard hasEmoji else {
            return nil
        }
        return proto.emoji
    }
    @objc
    public var hasEmoji: Bool {
        return proto.hasEmoji
    }

    public var hasUnknownFields: Bool {
        return !proto.unknownFields.data.isEmpty
    }
    public var unknownFields: SwiftProtobuf.UnknownStorage? {
        guard hasUnknownFields else { return nil }
        return proto.unknownFields
    }

    private init(proto: SignalServiceProtos_Pack.Sticker,
                 id: UInt32) {
        self.proto = proto
        self.id = id
    }

    @objc
    public func serializedData() throws -> Data {
        return try self.proto.serializedData()
    }

    @objc
    public convenience init(serializedData: Data) throws {
        let proto = try SignalServiceProtos_Pack.Sticker(serializedData: serializedData)
        try self.init(proto)
    }

    fileprivate convenience init(_ proto: SignalServiceProtos_Pack.Sticker) throws {
        guard proto.hasID else {
            throw SSKProtoError.invalidProtobuf(description: "\(Self.logTag) missing required field: id")
        }
        let id = proto.id

        // MARK: - Begin Validation Logic for SSKProtoPackSticker -

        // MARK: - End Validation Logic for SSKProtoPackSticker -

        self.init(proto: proto,
                  id: id)
    }

    public required convenience init(from decoder: Swift.Decoder) throws {
        let singleValueContainer = try decoder.singleValueContainer()
        let serializedData = try singleValueContainer.decode(Data.self)
        try self.init(serializedData: serializedData)
    }
    public func encode(to encoder: Swift.Encoder) throws {
        var singleValueContainer = encoder.singleValueContainer()
        try singleValueContainer.encode(try serializedData())
    }

    @objc
    public override var debugDescription: String {
        return "\(proto)"
    }
}

#if DEBUG

extension SSKProtoPackSticker {
    @objc
    public func serializedDataIgnoringErrors() -> Data? {
        return try! self.serializedData()
    }
}

extension SSKProtoPackSticker.SSKProtoPackStickerBuilder {
    @objc
    public func buildIgnoringErrors() -> SSKProtoPackSticker? {
        return try! self.build()
    }
}

#endif

// MARK: - SSKProtoPack

@objc
public class SSKProtoPack: NSObject, Codable {

    // MARK: - SSKProtoPackBuilder

    @objc
    public class func builder() -> SSKProtoPackBuilder {
        return SSKProtoPackBuilder()
    }

    // asBuilder() constructs a builder that reflects the proto's contents.
    @objc
    public func asBuilder() -> SSKProtoPackBuilder {
        let builder = SSKProtoPackBuilder()
        if let _value = title {
            builder.setTitle(_value)
        }
        if let _value = author {
            builder.setAuthor(_value)
        }
        if let _value = cover {
            builder.setCover(_value)
        }
        builder.setStickers(stickers)
        if let _value = unknownFields {
            builder.setUnknownFields(_value)
        }
        return builder
    }

    @objc
    public class SSKProtoPackBuilder: NSObject {

        private var proto = SignalServiceProtos_Pack()

        @objc
        fileprivate override init() {}

        @objc
        @available(swift, obsoleted: 1.0)
        public func setTitle(_ valueParam: String?) {
            guard let valueParam = valueParam else { return }
            proto.title = valueParam
        }

        public func setTitle(_ valueParam: String) {
            proto.title = valueParam
        }

        @objc
        @available(swift, obsoleted: 1.0)
        public func setAuthor(_ valueParam: String?) {
            guard let valueParam = valueParam else { return }
            proto.author = valueParam
        }

        public func setAuthor(_ valueParam: String) {
            proto.author = valueParam
        }

        @objc
        @available(swift, obsoleted: 1.0)
        public func setCover(_ valueParam: SSKProtoPackSticker?) {
            guard let valueParam = valueParam else { return }
            proto.cover = valueParam.proto
        }

        public func setCover(_ valueParam: SSKProtoPackSticker) {
            proto.cover = valueParam.proto
        }

        @objc
        public func addStickers(_ valueParam: SSKProtoPackSticker) {
            var items = proto.stickers
            items.append(valueParam.proto)
            proto.stickers = items
        }

        @objc
        public func setStickers(_ wrappedItems: [SSKProtoPackSticker]) {
            proto.stickers = wrappedItems.map { $0.proto }
        }

        public func setUnknownFields(_ unknownFields: SwiftProtobuf.UnknownStorage) {
            proto.unknownFields = unknownFields
        }

        @objc
        public func build() throws -> SSKProtoPack {
            return try SSKProtoPack(proto)
        }

        @objc
        public func buildSerializedData() throws -> Data {
            return try SSKProtoPack(proto).serializedData()
        }
    }

    fileprivate let proto: SignalServiceProtos_Pack

    @objc
    public let cover: SSKProtoPackSticker?

    @objc
    public let stickers: [SSKProtoPackSticker]

    @objc
    public var title: String? {
        guard hasTitle else {
            return nil
        }
        return proto.title
    }
    @objc
    public var hasTitle: Bool {
        return proto.hasTitle
    }

    @objc
    public var author: String? {
        guard hasAuthor else {
            return nil
        }
        return proto.author
    }
    @objc
    public var hasAuthor: Bool {
        return proto.hasAuthor
    }

    public var hasUnknownFields: Bool {
        return !proto.unknownFields.data.isEmpty
    }
    public var unknownFields: SwiftProtobuf.UnknownStorage? {
        guard hasUnknownFields else { return nil }
        return proto.unknownFields
    }

    private init(proto: SignalServiceProtos_Pack,
                 cover: SSKProtoPackSticker?,
                 stickers: [SSKProtoPackSticker]) {
        self.proto = proto
        self.cover = cover
        self.stickers = stickers
    }

    @objc
    public func serializedData() throws -> Data {
        return try self.proto.serializedData()
    }

    @objc
    public convenience init(serializedData: Data) throws {
        let proto = try SignalServiceProtos_Pack(serializedData: serializedData)
        try self.init(proto)
    }

    fileprivate convenience init(_ proto: SignalServiceProtos_Pack) throws {
        var cover: SSKProtoPackSticker?
        if proto.hasCover {
            cover = try SSKProtoPackSticker(proto.cover)
        }

        var stickers: [SSKProtoPackSticker] = []
        stickers = try proto.stickers.map { try SSKProtoPackSticker($0) }

        // MARK: - Begin Validation Logic for SSKProtoPack -

        // MARK: - End Validation Logic for SSKProtoPack -

        self.init(proto: proto,
                  cover: cover,
                  stickers: stickers)
    }

    public required convenience init(from decoder: Swift.Decoder) throws {
        let singleValueContainer = try decoder.singleValueContainer()
        let serializedData = try singleValueContainer.decode(Data.self)
        try self.init(serializedData: serializedData)
    }
    public func encode(to encoder: Swift.Encoder) throws {
        var singleValueContainer = encoder.singleValueContainer()
        try singleValueContainer.encode(try serializedData())
    }

    @objc
    public override var debugDescription: String {
        return "\(proto)"
    }
}

#if DEBUG

extension SSKProtoPack {
    @objc
    public func serializedDataIgnoringErrors() -> Data? {
        return try! self.serializedData()
    }
}

extension SSKProtoPack.SSKProtoPackBuilder {
    @objc
    public func buildIgnoringErrors() -> SSKProtoPack? {
        return try! self.build()
    }
}

#endif<|MERGE_RESOLUTION|>--- conflicted
+++ resolved
@@ -964,13 +964,11 @@
         if let _value = type {
             builder.setType(_value)
         }
-<<<<<<< HEAD
+        if let _value = opaque {
+            builder.setOpaque(_value)
+        }
         if let _value = unknownFields {
             builder.setUnknownFields(_value)
-=======
-        if let _value = opaque {
-            builder.setOpaque(_value)
->>>>>>> 6e120205
         }
         return builder
     }
@@ -1011,19 +1009,19 @@
             proto.type = SSKProtoCallMessageOfferTypeUnwrap(valueParam)
         }
 
+        @objc
+        @available(swift, obsoleted: 1.0)
+        public func setOpaque(_ valueParam: Data?) {
+            guard let valueParam = valueParam else { return }
+            proto.opaque = valueParam
+        }
+
+        public func setOpaque(_ valueParam: Data) {
+            proto.opaque = valueParam
+        }
+
         public func setUnknownFields(_ unknownFields: SwiftProtobuf.UnknownStorage) {
             proto.unknownFields = unknownFields
-        }
-
-        @objc
-        @available(swift, obsoleted: 1.0)
-        public func setOpaque(_ valueParam: Data?) {
-            guard let valueParam = valueParam else { return }
-            proto.opaque = valueParam
-        }
-
-        public func setOpaque(_ valueParam: Data) {
-            proto.opaque = valueParam
         }
 
         @objc
@@ -1074,25 +1072,24 @@
         return proto.hasType
     }
 
-<<<<<<< HEAD
+    @objc
+    public var opaque: Data? {
+        guard hasOpaque else {
+            return nil
+        }
+        return proto.opaque
+    }
+    @objc
+    public var hasOpaque: Bool {
+        return proto.hasOpaque
+    }
+
     public var hasUnknownFields: Bool {
         return !proto.unknownFields.data.isEmpty
     }
     public var unknownFields: SwiftProtobuf.UnknownStorage? {
         guard hasUnknownFields else { return nil }
         return proto.unknownFields
-=======
-    @objc
-    public var opaque: Data? {
-        guard hasOpaque else {
-            return nil
-        }
-        return proto.opaque
-    }
-    @objc
-    public var hasOpaque: Bool {
-        return proto.hasOpaque
->>>>>>> 6e120205
     }
 
     private init(proto: SignalServiceProtos_CallMessage.Offer,
@@ -1118,22 +1115,12 @@
         }
         let id = proto.id
 
-<<<<<<< HEAD
-        guard proto.hasSdp else {
-            throw SSKProtoError.invalidProtobuf(description: "\(Self.logTag) missing required field: sdp")
-        }
-        let sdp = proto.sdp
-
-=======
->>>>>>> 6e120205
         // MARK: - Begin Validation Logic for SSKProtoCallMessageOffer -
 
         // MARK: - End Validation Logic for SSKProtoCallMessageOffer -
 
-<<<<<<< HEAD
         self.init(proto: proto,
-                  id: id,
-                  sdp: sdp)
+                  id: id)
     }
 
     public required convenience init(from decoder: Swift.Decoder) throws {
@@ -1144,11 +1131,6 @@
     public func encode(to encoder: Swift.Encoder) throws {
         var singleValueContainer = encoder.singleValueContainer()
         try singleValueContainer.encode(try serializedData())
-=======
-        let result = SSKProtoCallMessageOffer(proto: proto,
-                                              id: id)
-        return result
->>>>>>> 6e120205
     }
 
     @objc
@@ -1190,18 +1172,15 @@
     // asBuilder() constructs a builder that reflects the proto's contents.
     @objc
     public func asBuilder() -> SSKProtoCallMessageAnswerBuilder {
-<<<<<<< HEAD
-        let builder = SSKProtoCallMessageAnswerBuilder(id: id, sdp: sdp)
-        if let _value = unknownFields {
-            builder.setUnknownFields(_value)
-=======
         let builder = SSKProtoCallMessageAnswerBuilder(id: id)
         if let _value = sdp {
             builder.setSdp(_value)
         }
         if let _value = opaque {
             builder.setOpaque(_value)
->>>>>>> 6e120205
+        }
+        if let _value = unknownFields {
+            builder.setUnknownFields(_value)
         }
         return builder
     }
@@ -1237,19 +1216,19 @@
             proto.sdp = valueParam
         }
 
+        @objc
+        @available(swift, obsoleted: 1.0)
+        public func setOpaque(_ valueParam: Data?) {
+            guard let valueParam = valueParam else { return }
+            proto.opaque = valueParam
+        }
+
+        public func setOpaque(_ valueParam: Data) {
+            proto.opaque = valueParam
+        }
+
         public func setUnknownFields(_ unknownFields: SwiftProtobuf.UnknownStorage) {
             proto.unknownFields = unknownFields
-        }
-
-        @objc
-        @available(swift, obsoleted: 1.0)
-        public func setOpaque(_ valueParam: Data?) {
-            guard let valueParam = valueParam else { return }
-            proto.opaque = valueParam
-        }
-
-        public func setOpaque(_ valueParam: Data) {
-            proto.opaque = valueParam
         }
 
         @objc
@@ -1323,22 +1302,12 @@
         }
         let id = proto.id
 
-<<<<<<< HEAD
-        guard proto.hasSdp else {
-            throw SSKProtoError.invalidProtobuf(description: "\(Self.logTag) missing required field: sdp")
-        }
-        let sdp = proto.sdp
-
-=======
->>>>>>> 6e120205
         // MARK: - Begin Validation Logic for SSKProtoCallMessageAnswer -
 
         // MARK: - End Validation Logic for SSKProtoCallMessageAnswer -
 
-<<<<<<< HEAD
         self.init(proto: proto,
-                  id: id,
-                  sdp: sdp)
+                  id: id)
     }
 
     public required convenience init(from decoder: Swift.Decoder) throws {
@@ -1349,11 +1318,6 @@
     public func encode(to encoder: Swift.Encoder) throws {
         var singleValueContainer = encoder.singleValueContainer()
         try singleValueContainer.encode(try serializedData())
-=======
-        let result = SSKProtoCallMessageAnswer(proto: proto,
-                                               id: id)
-        return result
->>>>>>> 6e120205
     }
 
     @objc
@@ -1395,11 +1359,6 @@
     // asBuilder() constructs a builder that reflects the proto's contents.
     @objc
     public func asBuilder() -> SSKProtoCallMessageIceUpdateBuilder {
-<<<<<<< HEAD
-        let builder = SSKProtoCallMessageIceUpdateBuilder(id: id, sdpMid: sdpMid, sdpMlineIndex: sdpMlineIndex, sdp: sdp)
-        if let _value = unknownFields {
-            builder.setUnknownFields(_value)
-=======
         let builder = SSKProtoCallMessageIceUpdateBuilder(id: id)
         if let _value = mid {
             builder.setMid(_value)
@@ -1412,7 +1371,9 @@
         }
         if let _value = opaque {
             builder.setOpaque(_value)
->>>>>>> 6e120205
+        }
+        if let _value = unknownFields {
+            builder.setUnknownFields(_value)
         }
         return builder
     }
@@ -1464,19 +1425,19 @@
             proto.sdp = valueParam
         }
 
+        @objc
+        @available(swift, obsoleted: 1.0)
+        public func setOpaque(_ valueParam: Data?) {
+            guard let valueParam = valueParam else { return }
+            proto.opaque = valueParam
+        }
+
+        public func setOpaque(_ valueParam: Data) {
+            proto.opaque = valueParam
+        }
+
         public func setUnknownFields(_ unknownFields: SwiftProtobuf.UnknownStorage) {
             proto.unknownFields = unknownFields
-        }
-
-        @objc
-        @available(swift, obsoleted: 1.0)
-        public func setOpaque(_ valueParam: Data?) {
-            guard let valueParam = valueParam else { return }
-            proto.opaque = valueParam
-        }
-
-        public func setOpaque(_ valueParam: Data) {
-            proto.opaque = valueParam
         }
 
         @objc
@@ -1571,34 +1532,12 @@
         }
         let id = proto.id
 
-<<<<<<< HEAD
-        guard proto.hasSdpMid else {
-            throw SSKProtoError.invalidProtobuf(description: "\(Self.logTag) missing required field: sdpMid")
-        }
-        let sdpMid = proto.sdpMid
-
-        guard proto.hasSdpMlineIndex else {
-            throw SSKProtoError.invalidProtobuf(description: "\(Self.logTag) missing required field: sdpMlineIndex")
-        }
-        let sdpMlineIndex = proto.sdpMlineIndex
-
-        guard proto.hasSdp else {
-            throw SSKProtoError.invalidProtobuf(description: "\(Self.logTag) missing required field: sdp")
-        }
-        let sdp = proto.sdp
-
-=======
->>>>>>> 6e120205
         // MARK: - Begin Validation Logic for SSKProtoCallMessageIceUpdate -
 
         // MARK: - End Validation Logic for SSKProtoCallMessageIceUpdate -
 
-<<<<<<< HEAD
         self.init(proto: proto,
-                  id: id,
-                  sdpMid: sdpMid,
-                  sdpMlineIndex: sdpMlineIndex,
-                  sdp: sdp)
+                  id: id)
     }
 
     public required convenience init(from decoder: Swift.Decoder) throws {
@@ -1609,11 +1548,6 @@
     public func encode(to encoder: Swift.Encoder) throws {
         var singleValueContainer = encoder.singleValueContainer()
         try singleValueContainer.encode(try serializedData())
-=======
-        let result = SSKProtoCallMessageIceUpdate(proto: proto,
-                                                  id: id)
-        return result
->>>>>>> 6e120205
     }
 
     @objc
