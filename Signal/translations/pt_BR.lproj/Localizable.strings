--- conflicted
+++ resolved
@@ -536,11 +536,7 @@
 "CALLBACK_BUTTON_TITLE" = "Retornar a chamada";
 
 /* Indicates to the user that their camera is currently off. */
-<<<<<<< HEAD
-"CALLING_MEMBER_VIEW_YOUR_CAMERA_IS_OFF" = "Your camera is off";
-=======
 "CALLING_MEMBER_VIEW_YOUR_CAMERA_IS_OFF" = "Sua câmera está desligada";
->>>>>>> 112b7c91
 
 /* The generic name used for calls if CallKit privacy is enabled */
 "CALLKIT_ANONYMOUS_CONTACT_NAME" = "Pessoa no Signal";
@@ -1236,11 +1232,7 @@
 "EDIT_GROUP_ERROR_CANNOT_ADD_MEMBER" = "Essa pessoa não pode ser adicionada ao grupo até que ela atualize o Signal.";
 
 /* Format for the 'group full' error alert when a user can't be added to a group because the group is full. Embeds {{ the maximum number of members in a group }}. */
-<<<<<<< HEAD
-"EDIT_GROUP_ERROR_CANNOT_ADD_MEMBER_GROUP_FULL_FORMAT" = "Maximum group size of %@ members reached.";
-=======
 "EDIT_GROUP_ERROR_CANNOT_ADD_MEMBER_GROUP_FULL_FORMAT" = "O grupo chegou ao tamanho máximo de %@ membros.";
->>>>>>> 112b7c91
 
 /* Error message indicating that an avatar image is invalid and cannot be used. */
 "EDIT_GROUP_ERROR_INVALID_AVATAR" = "Foto inválida.";
@@ -1540,24 +1532,6 @@
 "GROUP_CALL_NO_ONE_HERE" = "Ninguém mais está aqui";
 
 /* Copy explaining that many new users have joined the group call. Embeds {first member name}, {second member name}, {number of additional members} */
-<<<<<<< HEAD
-"GROUP_CALL_NOTIFICATION_MANY_JOINED_FORMAT" = "%@, %@, and %ld others joined the call";
-
-/* Copy explaining that many users have left the group call. Embeds {first member name}, {second member name}, {number of additional members} */
-"GROUP_CALL_NOTIFICATION_MANY_LEFT_FORMAT" = "%@, %@, and %ld others left the call";
-
-/* Copy explaining that a user has joined the group call. Embeds {member name} */
-"GROUP_CALL_NOTIFICATION_ONE_JOINED_FORMAT" = "%@ joined the call";
-
-/* Copy explaining that a user has left the group call. Embeds {member name} */
-"GROUP_CALL_NOTIFICATION_ONE_LEFT_FORMAT" = "%@ left the call";
-
-/* Copy explaining that two users have joined the group call. Embeds {first member name}, {second member name} */
-"GROUP_CALL_NOTIFICATION_TWO_JOINED_FORMAT" = "%@ and %@ joined the call";
-
-/* Copy explaining that two users have left the group call. Embeds {first member name}, {second member name} */
-"GROUP_CALL_NOTIFICATION_TWO_LEFT_FORMAT" = "%@ and %@ left the call";
-=======
 "GROUP_CALL_NOTIFICATION_MANY_JOINED_FORMAT" = "%@, %@ e %ld outros entraram na chamada";
 
 /* Copy explaining that many users have left the group call. Embeds {first member name}, {second member name}, {number of additional members} */
@@ -1574,7 +1548,6 @@
 
 /* Copy explaining that two users have left the group call. Embeds {first member name}, {second member name} */
 "GROUP_CALL_NOTIFICATION_TWO_LEFT_FORMAT" = "%@ e %@ saíram da chamada";
->>>>>>> 112b7c91
 
 /* String indicating one person is currently in the call */
 "GROUP_CALL_ONE_IN_THIS_CALL" = "Nesta chamada · 1 pessoa";
@@ -1583,11 +1556,7 @@
 "GROUP_CALL_ONE_PERSON_HERE_FORMAT" = "%@ está nesta chamada";
 
 /* Text indicating that the user has lost their connection to the call and we are reconnecting. */
-<<<<<<< HEAD
-"GROUP_CALL_RECONNECTING" = "Reconnecting";
-=======
 "GROUP_CALL_RECONNECTING" = "Reconectando";
->>>>>>> 112b7c91
 
 /* Button to start a group call */
 "GROUP_CALL_START_BUTTON" = "Começar a Chamada";
@@ -1602,11 +1571,7 @@
 "GROUP_CALL_YOU" = "Você";
 
 /* Text describing the local user in the group call members sheet when connected from another device. */
-<<<<<<< HEAD
-"GROUP_CALL_YOU_ON_ANOTHER_DEVICE" = "You (on another device)";
-=======
 "GROUP_CALL_YOU_ON_ANOTHER_DEVICE" = "Você (em outro aparelho)";
->>>>>>> 112b7c91
 
 /* Message indicating that group was created by the local user. */
 "GROUP_CREATED_BY_LOCAL_USER" = "Você criou o grupo.";
@@ -2089,27 +2054,6 @@
 "GROUP_UPDATED_NAME_UPDATED_FORMAT" = "O nome do grupo agora é \"%@\".";
 
 /* Message indicating that the group was migrated. */
-<<<<<<< HEAD
-"GROUP_WAS_MIGRATED" = "This group was upgraded to a New Group.";
-
-/* Message indicating that 1 user was dropped while migrating the group. */
-"GROUP_WAS_MIGRATED_USERS_DROPPED_1" = "A member couldn’t be added to the New Group and has been removed from the group.";
-
-/* Message indicating that the local user was dropped while migrating the group. */
-"GROUP_WAS_MIGRATED_USERS_DROPPED_LOCAL_USER" = "You couldn’t be added to the New Group and has been removed from the group.";
-
-/* Message indicating that N users were dropped while migrating the group. Embeds {{ the number of dropped users }}. */
-"GROUP_WAS_MIGRATED_USERS_DROPPED_N_FORMAT" = "%@ members couldn’t be added to the New Group and have been removed from the group.";
-
-/* Message indicating that 1 user was invited while migrating the group. */
-"GROUP_WAS_MIGRATED_USERS_INVITED_1" = "A member couldn’t be added to the New Group and has been invited to join";
-
-/* Message indicating that the local user was invited while migrating the group. */
-"GROUP_WAS_MIGRATED_USERS_INVITED_LOCAL_USER" = "You couldn’t be added to the New Group and has been invited to join";
-
-/* Message indicating that N users were invited while migrating the group. Embeds {{ the number of invited users }}. */
-"GROUP_WAS_MIGRATED_USERS_INVITED_N_FORMAT" = "%@ members couldn’t be added to the New Group and have been invited to join.";
-=======
 "GROUP_WAS_MIGRATED" = "Este grupo foi atualizado para um Novo Grupo.";
 
 /* Message indicating that 1 user was dropped while migrating the group. */
@@ -2129,7 +2073,6 @@
 
 /* Message indicating that N users were invited while migrating the group. Embeds {{ the number of invited users }}. */
 "GROUP_WAS_MIGRATED_USERS_INVITED_N_FORMAT" = "%@ membros não puderam ser adicionados ao Novo Grupo e foram convidados a participar.";
->>>>>>> 112b7c91
 
 /* Message indicating that the local user left the group. */
 "GROUP_YOU_LEFT" = "Você saiu do grupo.";
@@ -2171,21 +2114,6 @@
 "GROUPS_LEGACY_GROUP_ALERT_TITLE" = "Legado vs Novos Grupos";
 
 /* Format for indicator that a group cannot be used until it is migrated. Embeds {{ a \"learn more\" link. }}. */
-<<<<<<< HEAD
-"GROUPS_LEGACY_GROUP_BLOCKING_MIGRATION_FORMAT" = "Upgrade this group to activate new features like @mentions and admins. Members who have not shared their name or photo in this group will be invited to join. %@.";
-
-/* Title for the 'can't upgrade legacy group' alert view. */
-"GROUPS_LEGACY_GROUP_CANT_UPGRADE_ALERT_TITLE" = "Can’t Upgrade to New Group";
-
-/* Text indicating that a legacy group can't be upgraded because it has too many members. Embeds {{ The maximum number of members allowed in a group. }}. */
-"GROUPS_LEGACY_GROUP_CANT_UPGRADE_ALERT_TOO_MANY_MEMBERS_FORMAT" = "This group can’t be upgraded to a New Group because it has too many members. The maximum group size that can be upgraded is %@.";
-
-/* Explanation of group migration for groups that can't yet be migrated in the 'legacy group' alert views. */
-"GROUPS_LEGACY_GROUP_CANT_UPGRADE_YET_1" = "When all current group members are using a version of Signal capable of joining a New Group, this group will be upgraded.";
-
-/* Explanation of group migration for groups that can't yet be migrated in the 'legacy group' alert views. */
-"GROUPS_LEGACY_GROUP_CANT_UPGRADE_YET_2" = "All message history and media will be kept from before the upgrade.";
-=======
 "GROUPS_LEGACY_GROUP_BLOCKING_MIGRATION_FORMAT" = "Atualize este grupo para ativar novos recursos como @menções e administradores. Os membros que não compartilharam seus nomes ou fotos neste grupo serão convidados a participar. %@.";
 
 /* Title for the 'can't upgrade legacy group' alert view. */
@@ -2199,7 +2127,6 @@
 
 /* Explanation of group migration for groups that can't yet be migrated in the 'legacy group' alert views. */
 "GROUPS_LEGACY_GROUP_CANT_UPGRADE_YET_2" = "Todo o histórico de mensagens e mídias serão mantidos após a atualização.";
->>>>>>> 112b7c91
 
 /* Title for alert that explains that a new group will be a legacy group because 1 member does not support v2 groups. */
 "GROUPS_LEGACY_GROUP_CREATION_WARNING_ALERT_TITLE_1" = "Um Grupo Legado será criado porque 1 membro está usando uma versão antiga do Signal. Você pode criar um Novo Grupo com eles depois de terem atualizado o Signal, ou removê-los antes de criar o grupo.";
@@ -2217,21 +2144,6 @@
 "GROUPS_LEGACY_GROUP_DESCRIPTION_FORMAT" = "Este é um Grupo Legado. Recursos tipo administradores de grupos só estão disponíveis para os Grupos Novos. %@";
 
 /* Indicates that a legacy group can't be upgraded because some members can't be migrated. Embeds {{ an \"learn more\" link. }}. */
-<<<<<<< HEAD
-"GROUPS_LEGACY_GROUP_DESCRIPTION_MEMBERS_CANT_BE_MIGRATED_FORMAT" = "This Legacy Group is not yet ready to be upgraded to a New Group. %@.";
-
-/* Indicates that a legacy group can't be upgraded because it has too many members. Embeds {{ an \"learn more\" link. }}. */
-"GROUPS_LEGACY_GROUP_DESCRIPTION_TOO_MANY_MEMBERS_FORMAT" = "This Legacy Group can’t be upgraded to a New Group because it is too large. %@.";
-
-/* Explanation of legacy groups. Embeds {{ an \"upgrade\" link. }}. */
-"GROUPS_LEGACY_GROUP_DESCRIPTION_WITH_UPGRADE_OFFER_FORMAT" = "This is a Legacy Group. To access new features like @mentions and admins, %@.";
-
-/* Title for the the 'dropped group member' banner. */
-"GROUPS_LEGACY_GROUP_DROPPED_MEMBERS_BANNER_1" = "1 member couldn’t be re-added to the New Group. Do you want to add them now?";
-
-/* Format for the title for the the 'dropped group members' banner. Embeds: {{ the number of dropped group members }}. */
-"GROUPS_LEGACY_GROUP_DROPPED_MEMBERS_BANNER_N_FORMAT" = "%@ members couldn’t be re-added to the New Group. Do you want to add them now?";
-=======
 "GROUPS_LEGACY_GROUP_DESCRIPTION_MEMBERS_CANT_BE_MIGRATED_FORMAT" = "Este Grupo Legado ainda não está pronto para ser atualizado para um Novo Grupo. %@.";
 
 /* Indicates that a legacy group can't be upgraded because it has too many members. Embeds {{ an \"learn more\" link. }}. */
@@ -2245,23 +2157,15 @@
 
 /* Format for the title for the the 'dropped group members' banner. Embeds: {{ the number of dropped group members }}. */
 "GROUPS_LEGACY_GROUP_DROPPED_MEMBERS_BANNER_N_FORMAT" = "%@ membros não puderam ser adicionados ao Novo Grupo. Gostaria de adicioná-los agora?";
->>>>>>> 112b7c91
 
 /* Label indicating a legacy group. */
 "GROUPS_LEGACY_GROUP_INDICATOR" = "Grupo Legado";
 
 /* Label for the 'migrate' button in the 'migrate group' banner. */
-<<<<<<< HEAD
-"GROUPS_LEGACY_GROUP_MIGRATE_GROUP_MIGRATE_BUTTON" = "Upgrade Group";
-
-/* Title for the the 'migrate group' banner. */
-"GROUPS_LEGACY_GROUP_MIGRATE_GROUP_OFFER_BANNER" = "To access new features like @mentions and admins, upgrade this group.";
-=======
 "GROUPS_LEGACY_GROUP_MIGRATE_GROUP_MIGRATE_BUTTON" = "Atualizar o Grupo";
 
 /* Title for the the 'migrate group' banner. */
 "GROUPS_LEGACY_GROUP_MIGRATE_GROUP_OFFER_BANNER" = "Para acessar novos recursos como @menções e administradores, atualize este grupo.";
->>>>>>> 112b7c91
 
 /* Title for the 'migrated group' alert view. */
 "GROUPS_LEGACY_GROUP_MIGRATED_GROUP_ALERT_TITLE" = "O que são os Novos Grupos?";
@@ -2273,87 +2177,30 @@
 "GROUPS_LEGACY_GROUP_NEW_GROUP_DESCRIPTION" = "Os Novos Grupos têm recursos como @menções e administradores de grupos, entre outros que serão implementados no futuro.";
 
 /* Title for the 'new groups' alert view. */
-<<<<<<< HEAD
-"GROUPS_LEGACY_GROUP_NEW_GROUPS_ALERT_TITLE" = "New Groups";
-=======
 "GROUPS_LEGACY_GROUP_NEW_GROUPS_ALERT_TITLE" = "Novos Grupos";
->>>>>>> 112b7c91
 
 /* Label for the 'add members' button in the 're-add dropped group members' alert view. */
 "GROUPS_LEGACY_GROUP_RE_ADD_DROPPED_GROUP_MEMBERS_ADD_MEMBERS_BUTTON" = "Adicionar membros";
 
 /* Title for the 're-add dropped group members' alert view. */
-<<<<<<< HEAD
-"GROUPS_LEGACY_GROUP_RE_ADD_DROPPED_GROUP_MEMBERS_ALERT_TITLE_1" = "Add Member?";
-
-/* Title for the 're-add dropped group members' alert view. */
-"GROUPS_LEGACY_GROUP_RE_ADD_DROPPED_GROUP_MEMBERS_ALERT_TITLE_N" = "Add Members?";
-=======
 "GROUPS_LEGACY_GROUP_RE_ADD_DROPPED_GROUP_MEMBERS_ALERT_TITLE_1" = "Adicionar Membro?";
 
 /* Title for the 're-add dropped group members' alert view. */
 "GROUPS_LEGACY_GROUP_RE_ADD_DROPPED_GROUP_MEMBERS_ALERT_TITLE_N" = "Adicionar Membros?";
->>>>>>> 112b7c91
 
 /* Label for the 'add members' button in the 're-add dropped groups members' banner. */
 "GROUPS_LEGACY_GROUP_RE_ADD_DROPPED_GROUP_MEMBERS_BUTTON" = "Adicionar membros";
 
 /* Explanation of 're-adding dropped group member' in the 'legacy group' alert views. */
-<<<<<<< HEAD
-"GROUPS_LEGACY_GROUP_RE_ADD_DROPPED_GROUP_MEMBERS_DESCRIPTION_1" = "This member couldn’t be added to the New Group automatically when it was upgraded:";
-
-/* Explanation of 're-adding dropped group member' in the 'legacy group' alert views. */
-"GROUPS_LEGACY_GROUP_RE_ADD_DROPPED_GROUP_MEMBERS_DESCRIPTION_N" = "These members couldn’t be added to the New Group automatically when it was upgraded:";
-=======
 "GROUPS_LEGACY_GROUP_RE_ADD_DROPPED_GROUP_MEMBERS_DESCRIPTION_1" = "Este membro não pôde ser adicionado automaticamente ao Novo Grupo quando ele foi atualizado:";
 
 /* Explanation of 're-adding dropped group member' in the 'legacy group' alert views. */
 "GROUPS_LEGACY_GROUP_RE_ADD_DROPPED_GROUP_MEMBERS_DESCRIPTION_N" = "Estes membros não puderam ser adicionados automaticamente ao novo grupo quando ele foi atualizado:";
->>>>>>> 112b7c91
 
 /* Body text for the second section of the 'upgrade legacy group' alert view. */
 "GROUPS_LEGACY_GROUP_UPGRADE_ALERT_SECTION_2_BODY" = "Todo o histórico de mensagens e mídia de antes da atualização foram preservados.";
 
 /* Body text for the 'dropped member' section of the 'upgrade legacy group' alert view. */
-<<<<<<< HEAD
-"GROUPS_LEGACY_GROUP_UPGRADE_ALERT_SECTION_DROPPED_MEMBERS_1" = "This member was removed from the group and will not be able to rejoin the group until they upgrade:";
-
-/* Body text for the 'dropped members' section of the 'upgrade legacy group' alert view. */
-"GROUPS_LEGACY_GROUP_UPGRADE_ALERT_SECTION_DROPPED_MEMBERS_N" = "These members were removed from the group and will not be able to rejoin the group until they upgrade:";
-
-/* Body text for the 'invites member' section of the 'upgrade legacy group' alert view. */
-"GROUPS_LEGACY_GROUP_UPGRADE_ALERT_SECTION_INVITED_MEMBERS_1" = "This member will need to accept an invite to join this group again, and will not receive group messages until they accept:";
-
-/* Body text for the 'invites members' section of the 'upgrade legacy group' alert view. */
-"GROUPS_LEGACY_GROUP_UPGRADE_ALERT_SECTION_INVITED_MEMBERS_N" = "These members will need to accept an invite to join this group again, and will not receive group messages until they accept:";
-
-/* Body text for the 'possibly dropped member' section of the 'upgrade legacy group' alert view. */
-"GROUPS_LEGACY_GROUP_UPGRADE_ALERT_SECTION_POSSIBLY_DROPPED_MEMBERS_1" = "This member is not capable of joining New Groups, and will be removed from the group:";
-
-/* Body text for the 'possibly dropped members' section of the 'upgrade legacy group' alert view. */
-"GROUPS_LEGACY_GROUP_UPGRADE_ALERT_SECTION_POSSIBLY_DROPPED_MEMBERS_N" = "These members are not capable of joining New Groups, and will be removed from the group:";
-
-/* Title for the 'upgrade legacy group' alert view. */
-"GROUPS_LEGACY_GROUP_UPGRADE_ALERT_TITLE" = "Upgrade to New Group";
-
-/* Label for the 'upgrade this group' button in the 'upgrade legacy group' alert view. */
-"GROUPS_LEGACY_GROUP_UPGRADE_ALERT_UPGRADE_BUTTON" = "Upgrade this Group";
-
-/* Message for error alert indicating the group update failed. */
-"GROUPS_LEGACY_GROUP_UPGRADE_ALERT_UPGRADE_FAILED_ERROR_MESSAGE" = "This group couldn’t be upgraded to a New Group right now.";
-
-/* Message for error alert indicating the group update failed due to network connectivity. */
-"GROUPS_LEGACY_GROUP_UPGRADE_ALERT_UPGRADE_FAILED_ERROR_MESSAGE_NETWORK" = "This group couldn’t be upgraded to a New Group because you’re not connected to the Internet. Try again later.";
-
-/* Title for error alert indicating the group update failed. */
-"GROUPS_LEGACY_GROUP_UPGRADE_ALERT_UPGRADE_FAILED_ERROR_TITLE" = "Couldn’t Complete Upgrade";
-
-/* Message indicating the group update succeeded. */
-"GROUPS_LEGACY_GROUP_UPGRADE_ALERT_UPGRADE_SUCCEEDED" = "Upgraded to New Group.";
-
-/* An \"upgrade\" link for upgrading legacy groups to new groups. */
-"GROUPS_LEGACY_GROUP_UPGRADE_LINK" = "upgrade this group";
-=======
 "GROUPS_LEGACY_GROUP_UPGRADE_ALERT_SECTION_DROPPED_MEMBERS_1" = "Este membro foi removido do grupo e não poderá participar novamente do grupo até que atualize o Signal:";
 
 /* Body text for the 'dropped members' section of the 'upgrade legacy group' alert view. */
@@ -2391,7 +2238,6 @@
 
 /* An \"upgrade\" link for upgrading legacy groups to new groups. */
 "GROUPS_LEGACY_GROUP_UPGRADE_LINK" = "atualizar este grupo";
->>>>>>> 112b7c91
 
 /* Message for the 'replace group admin' alert. */
 "GROUPS_REPLACE_ADMIN_ALERT_MESSAGE" = "Antes de você sair, escolha um novo admin para este grupo.";
@@ -2403,21 +2249,13 @@
 "GROUPS_REPLACE_ADMIN_BUTTON" = "Escolha novo admin";
 
 /* Format for the alert warning the user that they've reached the recommended limit on how many members can be in a group when creating a new group. Embeds {{ the maximum number of recommended members in a group }}. */
-<<<<<<< HEAD
-"GROUPS_TOO_MANY_MEMBERS_ALERT_MESSAGE_FORMAT" = "Signal groups perform best with %@ members or less. Adding more members will cause delays sending and receiving messages.";
-=======
 "GROUPS_TOO_MANY_MEMBERS_ALERT_MESSAGE_FORMAT" = "Os grupos do Signal têm melhor desempenho com %@ membros ou menos. Adicionar mais membros causará atrasos no envio e recebimento de mensagens.";
->>>>>>> 112b7c91
 
 /* Title for alert warning the user that they've reached the recommended limit on how many members can be in a group. */
 "GROUPS_TOO_MANY_MEMBERS_ALERT_TITLE" = "O limite recomendado de membros alcançado";
 
 /* Message asking the user to confirm that they want to add a member to the group. */
-<<<<<<< HEAD
-"GROUPS_TOO_MANY_MEMBERS_CONFIRM" = "Add member anyway?";
-=======
 "GROUPS_TOO_MANY_MEMBERS_CONFIRM" = "Adicionar o membro?";
->>>>>>> 112b7c91
 
 /* Label for button that lets the user view the request to join the group. */
 "GROUPS_VIEW_REQUEST_BUTTON" = "Ver a Solicitação";
