--- conflicted
+++ resolved
@@ -82,7 +82,7 @@
             [weakSelf updateMinZoomScale];
         }
         failure:^{
-            DDLogWarn(@"Could not load media.");
+            OWSLogWarn(@"Could not load media.");
         }];
 
     return self;
@@ -278,13 +278,8 @@
     NSURL *_Nullable attachmentUrl = self.attachmentStream.originalMediaURL;
 
     NSFileManager *fileManager = [NSFileManager defaultManager];
-<<<<<<< HEAD
-    if (![fileManager fileExistsAtPath:[self.attachmentUrl path]]) {
+    if (![fileManager fileExistsAtPath:[attachmentUrl path]]) {
         OWSFailDebug(@"Missing video file");
-=======
-    if (![fileManager fileExistsAtPath:[attachmentUrl path]]) {
-        OWSFail(@"%@ Missing video file", self.logTag);
->>>>>>> 654c98d8
     }
 
     OWSVideoPlayer *player = [[OWSVideoPlayer alloc] initWithUrl:attachmentUrl];
