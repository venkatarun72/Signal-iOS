//
//  Copyright (c) 2020 Open Whisper Systems. All rights reserved.
//

import Foundation

@objc
class ExperienceUpgradeManager: NSObject {
    private static var databaseStorage: SDSDatabaseStorage {
        return .shared
    }

    private static weak var currentlyPresented: UIView?

    // The first day is day 0, so this gives the user 1 week of megaphone
    // before we display the splash.
    static let splashStartDay = 7

    @objc
    static func presentNext(fromViewController: UIViewController) -> Bool {
        // If we already have a experience upgrade
        // in the view hierarchy, do nothing
        guard currentlyPresented?.superview == nil else { return true }

        guard let next = databaseStorage.read(block: { transaction in
            return ExperienceUpgradeFinder.next(transaction: transaction.unwrapGrdbRead)
        }) else {
            return false
        }

        let hasMegaphone = self.hasMegaphone(forExperienceUpgrade: next)
        let hasSplash = self.hasSplash(forExperienceUpgrade: next)

        // If we have a megaphone and a splash, we only show the megaphone for
        // 7 days after the user first viewed the megaphone. After this point
        // we will display the splash. If there is only a megaphone we will
        // render it for as long as the upgrade is active.

        if (hasMegaphone && !hasSplash) || (hasMegaphone && next.daysSinceFirstViewed < splashStartDay) {
            let megaphone = self.megaphone(forExperienceUpgrade: next, fromViewController: fromViewController)
            megaphone?.present(fromViewController: fromViewController)
            currentlyPresented = megaphone
        } else if let splash = splash(forExperienceUpgrade: next) {
            fromViewController.presentFormSheet(splash, animated: true)
            currentlyPresented = splash.view
        } else {
            owsFailDebug("no megaphone or splash for experience upgrade! \(next.id)")
            return false
        }

        // Track that we've successfully presented this experience upgrade once.
        // If it was already marked as viewed, this will do nothing.
        databaseStorage.write { transaction in
            ExperienceUpgradeFinder.markAsViewed(experienceUpgrade: next, transaction: transaction.unwrapGrdbWrite)
        }

        return true
    }

    // MARK: - Splash

    private static func hasSplash(forExperienceUpgrade experienceUpgrade: ExperienceUpgrade) -> Bool {
<<<<<<< HEAD
        switch experienceUpgrade.id {
        case .introducingPins:
            return true
        case .messageRequests:
            // Only use a splash for message requests if the user doesn't have a profile name.
            return OWSProfileManager.shared().localFullName()?.isEmpty != false
        default:
            return false
        }
=======
        return false
>>>>>>> 37ead70d
    }

    fileprivate static func splash(forExperienceUpgrade experienceUpgrade: ExperienceUpgrade) -> UIViewController? {
        switch experienceUpgrade.id {
        case .introducingPins:
            let vc = IntroducingPinsSplash(experienceUpgrade: experienceUpgrade)
            return OWSNavigationController(rootViewController: vc)
        case .messageRequests:
            let vc = MessageRequestsSplash(experienceUpgrade: experienceUpgrade)
            return OWSNavigationController(rootViewController: vc)
        default:
            return nil
        }
    }

    // MARK: - Megaphone

    private static func hasMegaphone(forExperienceUpgrade experienceUpgrade: ExperienceUpgrade) -> Bool {
        switch experienceUpgrade.id {
        case .introducingPins,
             .reactions,
             .profileNameReminder:
            return true
        case .messageRequests:
            // Only use a megaphone for message requests if the user has a profile name.
            return OWSProfileManager.shared().localFullName()?.isEmpty == false
        default:
            return false
        }
    }

    fileprivate static func megaphone(forExperienceUpgrade experienceUpgrade: ExperienceUpgrade, fromViewController: UIViewController) -> MegaphoneView? {
        switch experienceUpgrade.id {
        case .introducingPins:
            return IntroducingPinsMegaphone(experienceUpgrade: experienceUpgrade, fromViewController: fromViewController)
        case .reactions:
            return ReactionsMegaphone(experienceUpgrade: experienceUpgrade, fromViewController: fromViewController)
        case .profileNameReminder:
            return ProfileNameReminderMegaphone(experienceUpgrade: experienceUpgrade, fromViewController: fromViewController)
        case .messageRequests:
            return MessageRequestsMegaphone(experienceUpgrade: experienceUpgrade, fromViewController: fromViewController)
        default:
            return nil
        }
    }
}

// MARK: -

protocol ExperienceUpgradeView {
    var experienceUpgrade: ExperienceUpgrade { get }
}

extension ExperienceUpgradeView {
    var databaseStorage: SDSDatabaseStorage {
        return .shared
    }

    func presentToast(text: String, fromViewController: UIViewController) {
        let toastController = ToastController(text: text)

        let bottomInset = fromViewController.bottomLayoutGuide.length + 8
        toastController.presentToastView(fromBottomOfView: fromViewController.view, inset: bottomInset)
    }

    func markAsSnoozed() {
        databaseStorage.write { transaction in
            ExperienceUpgradeFinder.markAsSnoozed(
                experienceUpgrade: self.experienceUpgrade,
                transaction: transaction.unwrapGrdbWrite
            )
        }
    }

    func markAsComplete() {
        databaseStorage.write { transaction in
            ExperienceUpgradeFinder.markAsComplete(
                experienceUpgrade: self.experienceUpgrade,
                transaction: transaction.unwrapGrdbWrite
            )
        }
    }
}<|MERGE_RESOLUTION|>--- conflicted
+++ resolved
@@ -60,19 +60,13 @@
     // MARK: - Splash
 
     private static func hasSplash(forExperienceUpgrade experienceUpgrade: ExperienceUpgrade) -> Bool {
-<<<<<<< HEAD
         switch experienceUpgrade.id {
-        case .introducingPins:
-            return true
         case .messageRequests:
             // Only use a splash for message requests if the user doesn't have a profile name.
             return OWSProfileManager.shared().localFullName()?.isEmpty != false
         default:
             return false
         }
-=======
-        return false
->>>>>>> 37ead70d
     }
 
     fileprivate static func splash(forExperienceUpgrade experienceUpgrade: ExperienceUpgrade) -> UIViewController? {
